"""
1. hit rate
2. bandwidth
3. read / load
4. elapsed time
"""
import itertools
from tqdm import tqdm
from contexttimer import Timer
from contextlib import nullcontext
import numpy as np

import torch
from torch.profiler import profile, ProfilerActivity, schedule, tensorboard_trace_handler

from recsys.modules.embeddings import CachedEmbeddingBag, FreqAwareEmbeddingBag
from data_utils import get_dataloader, get_id_freq_map, NUM_EMBED


<<<<<<< HEAD
def benchmark_cache_embedding(batch_size, embedding_dim, cache_ratio, cache_lines, embed_type, id_freq_map=None, use_warmup = True):
=======
def benchmark_cache_embedding(batch_size, embedding_dim, cache_ratio, cache_lines, embed_type, id_freq_map=None):
>>>>>>> 0662c816
    dataloader = get_dataloader('train', batch_size)
    chunk_num = (NUM_EMBED + cache_lines - 1) // cache_lines
    cuda_chunk_num = int(cache_ratio * chunk_num)
    print(f"batch size: {batch_size}, "
          f"num of batches: {len(dataloader)}, "
          f"overall chunk num: {chunk_num}, "
          f"cached chunks: {cuda_chunk_num}, chunk size: {cache_lines}, cached_ratio {cuda_chunk_num / chunk_num}")
    data_iter = iter(dataloader)

    device = torch.device('cuda:0')
    if embed_type == 'row':
        model = CachedEmbeddingBag(NUM_EMBED,
                                   embedding_dim,
                                   cuda_chunk_num,
                                   cache_lines=cache_lines,
                                   sparse=True,
                                   include_last_offset=True).to(device)
    elif embed_type == 'chunk':
        with Timer() as timer:
            model = FreqAwareEmbeddingBag(NUM_EMBED, embedding_dim, sparse=True, include_last_offset=True).to(device)
        print(f"model init: {timer.elapsed:.2f}s")
        with Timer() as timer:
<<<<<<< HEAD
            model.preprocess(cache_lines, cuda_chunk_num, id_freq_map, use_warmup=use_warmup)
=======
            model._preprocess(cache_lines, cuda_chunk_num, id_freq_map)
>>>>>>> 0662c816
        print(f"reorder: {timer.elapsed:.2f}s")
    else:
        raise RuntimeError(f"Unknown EB type: {embed_type}")

    # grad = None
    hist_str = None
    with tqdm(bar_format='{n_fmt}it {rate_fmt} {postfix}') as t:
        # with profile(activities=[ProfilerActivity.CPU, ProfilerActivity.CUDA],
        #              schedule=schedule(wait=0, warmup=21, active=2, repeat=1),
        #              profile_memory=True,
        #              on_trace_ready=tensorboard_trace_handler(
        #                  f"log/b{batch_size}-e{embedding_dim}-num_chunk{cuda_chunk_num}-chunk_size{cache_lines}")) as prof:
        with nullcontext():
            for it in itertools.count():
                batch = next(data_iter)
                sparse_feature = batch.sparse_features.to(device)

                with torch.no_grad():
                    res = model.chunk_weight_mgr.prepare_ids(sparse_feature.values())

                # grad = torch.randn_like(res) if grad is None else grad
                # res.backward(grad)
                #
                # model.zero_grad()
                # prof.step()
                running_hits = model.num_hits_history[-1]    # sum(model.num_hits_history)
                running_miss = model.num_miss_history[-1]    # sum(model.num_miss_history)
                hit_rate = running_hits / (running_hits + running_miss)
                t.set_postfix_str(f"hit_rate={hit_rate*100:.2f}%, "
                                  f"swap in bandwidth={model.swap_in_bandwidth:.2f} MB/s, "
                                  f"swap out bandwidth={model.swap_out_bandwidth:.2f} MB/s")
                t.update()
                if it == 100:
                    hit_hist = np.array(model.num_hits_history)
                    miss_hist = np.array(model.num_miss_history)
                    hist = hit_hist / (hit_hist + miss_hist)
                    hist_str = '\n'.join([f"{it}it: {_h*100:.2f} %" for it, _h in enumerate(hist.tolist())])
                    break
    print(f"hit rate history: {hist_str}")
    model.chunk_weight_mgr.print_comm_stats()

if __name__ == "__main__":
    with Timer() as timer:
        id_freq_map = get_id_freq_map()
    print(f"Counting sparse features in dataset costs: {timer.elapsed:.2f} s")

    batch_size = [2048]
    embed_dim = 32
<<<<<<< HEAD
    cache_ratio = [1]
=======
    cache_ratio = [0.2, 0.4]
>>>>>>> 0662c816
    # chunk size
    cache_lines = [1024]

    # # row-wise cache
    # for bs in batch_size:
    #     for cs in cuda_chunk_num:
    #         main(bs, embed_dim, cuda_chunk_num=cs, cache_lines=1, embed_type='row')

    # chunk-wise cache
    for bs in batch_size:
        for cr in cache_ratio:
            for cl in cache_lines:
<<<<<<< HEAD
                for use_warmup in [True]:
                    try:
                        benchmark_cache_embedding(bs, embed_dim, cache_ratio=cr, cache_lines=cl, embed_type='chunk', id_freq_map=id_freq_map, use_warmup = use_warmup)
                        print('=' * 50 + '\n')

                    except AssertionError as ae:
                        print(f"batch size: {bs}, cache ratio: {cr}, num cache lines: {cl}, raise error: {ae}")
                        print('=' * 50 + '\n')
=======
                try:
                    benchmark_cache_embedding(bs, embed_dim, cache_ratio=cr, cache_lines=cl, embed_type='chunk', id_freq_map=id_freq_map)
                    print('=' * 50 + '\n')

                except AssertionError as ae:
                    print(f"batch size: {bs}, cache ratio: {cr}, num cache lines: {cl}, raise error: {ae}")
                    print('=' * 50 + '\n')
>>>>>>> 0662c816
<|MERGE_RESOLUTION|>--- conflicted
+++ resolved
@@ -17,11 +17,7 @@
 from data_utils import get_dataloader, get_id_freq_map, NUM_EMBED
 
 
-<<<<<<< HEAD
 def benchmark_cache_embedding(batch_size, embedding_dim, cache_ratio, cache_lines, embed_type, id_freq_map=None, use_warmup = True):
-=======
-def benchmark_cache_embedding(batch_size, embedding_dim, cache_ratio, cache_lines, embed_type, id_freq_map=None):
->>>>>>> 0662c816
     dataloader = get_dataloader('train', batch_size)
     chunk_num = (NUM_EMBED + cache_lines - 1) // cache_lines
     cuda_chunk_num = int(cache_ratio * chunk_num)
@@ -44,11 +40,7 @@
             model = FreqAwareEmbeddingBag(NUM_EMBED, embedding_dim, sparse=True, include_last_offset=True).to(device)
         print(f"model init: {timer.elapsed:.2f}s")
         with Timer() as timer:
-<<<<<<< HEAD
             model.preprocess(cache_lines, cuda_chunk_num, id_freq_map, use_warmup=use_warmup)
-=======
-            model._preprocess(cache_lines, cuda_chunk_num, id_freq_map)
->>>>>>> 0662c816
         print(f"reorder: {timer.elapsed:.2f}s")
     else:
         raise RuntimeError(f"Unknown EB type: {embed_type}")
@@ -97,11 +89,7 @@
 
     batch_size = [2048]
     embed_dim = 32
-<<<<<<< HEAD
-    cache_ratio = [1]
-=======
-    cache_ratio = [0.2, 0.4]
->>>>>>> 0662c816
+    cache_ratio = [0.5]
     # chunk size
     cache_lines = [1024]
 
@@ -114,7 +102,6 @@
     for bs in batch_size:
         for cr in cache_ratio:
             for cl in cache_lines:
-<<<<<<< HEAD
                 for use_warmup in [True]:
                     try:
                         benchmark_cache_embedding(bs, embed_dim, cache_ratio=cr, cache_lines=cl, embed_type='chunk', id_freq_map=id_freq_map, use_warmup = use_warmup)
@@ -122,13 +109,4 @@
 
                     except AssertionError as ae:
                         print(f"batch size: {bs}, cache ratio: {cr}, num cache lines: {cl}, raise error: {ae}")
-                        print('=' * 50 + '\n')
-=======
-                try:
-                    benchmark_cache_embedding(bs, embed_dim, cache_ratio=cr, cache_lines=cl, embed_type='chunk', id_freq_map=id_freq_map)
-                    print('=' * 50 + '\n')
-
-                except AssertionError as ae:
-                    print(f"batch size: {bs}, cache ratio: {cr}, num cache lines: {cl}, raise error: {ae}")
-                    print('=' * 50 + '\n')
->>>>>>> 0662c816
+                        print('=' * 50 + '\n')