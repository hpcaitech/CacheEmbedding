--- conflicted
+++ resolved
@@ -32,12 +32,7 @@
 
 ### Usage
 
-<<<<<<< HEAD
-1. Installation Dependencies from Source.
-=======
-1. Installation dependencies.
->>>>>>> 8d1db10f
-
+1. Installation Dependencies
 Install ColossalAI (commit id e8d8eda5e7a0619bd779e35065397679e1536dcd)
 
 https://github.com/hpcaitech/ColossalAI
@@ -45,23 +40,19 @@
 Install our customized torchrec (commit id e8d8eda5e7a0619bd779e35065397679e1536dcd)
 
 https://github.com/hpcaitech/torchrec
-<<<<<<< HEAD
 
-
-2. Installation Dependencies from Docker
+Or, build a docker image from [docker](./docker).
+Or, use prebuilt docker image on dockerhub.
 
 ```
 docker pull hpcaitech/cacheembedding:0.2.2
 ```
 
-lauch a docker container 
+lauch a docker container.
 
 ```
 bash ./docker/launch.sh
 ```
-=======
-
->>>>>>> 8d1db10f
 
 2. Run
 
