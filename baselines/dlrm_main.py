--- conflicted
+++ resolved
@@ -436,14 +436,7 @@
     )
 
     if limit_train_batches is None:
-<<<<<<< HEAD
         limit_train_batches = TOTAL_TRAINING_SAMPLES / dist.get_world_size() / batch_size * epochs
-=======
-        samples_per_trainer = TOTAL_TRAINING_SAMPLES / dist.get_world_size() * epochs
-    else:
-        samples_per_trainer = limit_train_batches
-    
->>>>>>> 9283fc08
 
     # Infinite iterator instead of while-loop to leverage tqdm progress bar.
     for it in tqdm(itertools.count(), desc=f"Epoch {epoch}", total=limit_train_batches):
@@ -477,8 +470,9 @@
         except RuntimeError:  # petastorm dataloader StopIteration will raise RuntimeError in train_pipeline
             print(f"RuntimeError {get_mem_info('Training:  ')}")
             break
-        # if it > limit_train_batches:
-        #     break
+        # # if it > limit_train_batches:
+        # #     break
+
 
 
 def train_val_test(
@@ -717,11 +711,7 @@
         sharding_types = [ShardingType.TABLE_ROW_WISE.value]
     else:
         sharding_types = [ShardingType.TABLE_WISE.value, ShardingType.TABLE_COLUMN_WISE.value,
-<<<<<<< HEAD
                           ShardingType.COLUMN_WISE.value, ShardingType.ROW_WISE.value, ShardingType.TABLE_ROW_WISE.value]
-=======
-                          ShardingType.COLUMN_WISE.value, ShardingType.ROW_WISE.value]
->>>>>>> 9283fc08
 
     print(f'sharding_types {sharding_types}')
 
@@ -795,13 +785,8 @@
     )
 
     print(f"{get_mem_info('After model parallel:  ')}")
-<<<<<<< HEAD
     if dist.get_rank() == 0:
         print(f"Plan: {model.plan}")
-=======
-    # if dist.get_rank() == 0:
-    #     print(f"Plan: {model.plan}")
->>>>>>> 9283fc08
 
     def optimizer_with_params():
         if args.adagrad:
