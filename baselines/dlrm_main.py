#!/usr/bin/env python3
# Copyright (c) Meta Platforms, Inc. and affiliates.
# All rights reserved.
#
# This source code is licensed under the BSD-style license found in the
# LICENSE file in the root directory of this source tree.

import argparse
import itertools
import os
import sys
from typing import cast, Iterator, List, Optional, Tuple

import torch
import torchmetrics as metrics
from pyre_extensions import none_throws
from torch import nn, distributed as dist
from torch.utils.data import DataLoader
from torchrec import EmbeddingBagCollection
from torchrec.datasets import criteo
from torchrec.datasets.utils import Batch
from torchrec.distributed import TrainPipelineSparseDist
from torchrec.distributed.train_pipeline import TrainPipelineSparseDistPrefetch, TrainPipelinePrefetch
from torchrec.distributed.embeddingbag import EmbeddingBagCollectionSharder
from torchrec.distributed.model_parallel import DistributedModelParallel
from torchrec.distributed.types import ModuleSharder
from torchrec.modules.embedding_configs import EmbeddingBagConfig
from torchrec.optim.keyed import CombinedOptimizer, KeyedOptimizerWrapper
from tqdm import tqdm
from fbgemm_gpu.split_embedding_configs import EmbOptimType as OptimType
from fbgemm_gpu.split_table_batched_embeddings_ops import CacheAlgorithm

from torchrec.distributed.planner import EmbeddingShardingPlanner, Topology
from torchrec.distributed.types import ShardingEnv, ShardingType
from torchrec.distributed.planner.types import ParameterConstraints
from torchrec.distributed.embedding_types import EmbeddingComputeKernel
from torch.profiler import (
    profile,
    record_function,
    ProfilerActivity,
    schedule,
    tensorboard_trace_handler,
)
from typing import Dict
from torchrec.distributed.types import ModuleSharder

from torchrec.distributed.embeddingbag import (
    EmbeddingBagCollectionSharder,
    ShardedEmbeddingBagCollection,
)
try:
    from torchrec.distributed.colossalai_embedding_kernel import CAIBatchedDenseEmbeddingBag
except:
    print('install CAI version torchrec from https://github.com/hpcaitech/torchrec')
# OSS import
try:
    # pyre-ignore[21]
    # @manual=//pytorch/benchmark/torchrec_dlrm/data:dlrm_dataloader
    from data.dlrm_dataloader import (
        get_dataloader,
        STAGES,
        KAGGLE_NUM_EMBEDDINGS_PER_FEATURE,
        TERABYTE_NUM_EMBEDDINGS_PER_FEATURE,
        KAGGLE_TOTAL_TRAINING_SAMPLES,
    )
    from data import avazu, synth, custom

    # pyre-ignore[21]
    # @manual=//pytorch/benchmark/torchrec_dlrm/modules:dlrm_train
    from models import DLRMTrain
except ImportError:
    pass

# internal import
try:
    from .data.dlrm_dataloader import (  # noqa F811
        get_dataloader,
        STAGES,
        KAGGLE_NUM_EMBEDDINGS_PER_FEATURE,
        TERABYTE_NUM_EMBEDDINGS_PER_FEATURE,  # noqa F811
        KAGGLE_TOTAL_TRAINING_SAMPLES,
    )  # noqa F811
    from .data import avazu
    from .models import DLRMTrain  # noqa F811
except ImportError:
    pass

from recsys.utils import get_mem_info, TrainValTestResults, count_parameters

TRAIN_PIPELINE_STAGES = 3  # Number of stages in TrainPipelineSparseDist.
TOTAL_TRAINING_SAMPLES = None


def parse_args(argv: List[str]) -> argparse.Namespace:
    parser = argparse.ArgumentParser(description="torchrec dlrm example trainer")

    parser.add_argument("--kaggle", action="store_true")
    parser.add_argument("--profile_dir", default="tensorboard_log/torchrec", type=str)
    parser.add_argument("--memory_fraction", default=None, type=float)

    parser.add_argument(
        "--epochs", type=int, default=1, help="number of epochs to train"
    )
    parser.add_argument(
        "--batch_size", type=int, default=32, help="batch size to use for training"
    )
    parser.add_argument(
        "--limit_train_samples",
        type=int,
        default=None,
        help="number of train batches",
    )
    parser.add_argument(
        "--limit_val_batches",
        type=int,
        default=None,
        help="number of validation batches",
    )
    parser.add_argument(
        "--limit_test_batches",
        type=int,
        default=None,
        help="number of test batches",
    )
    parser.add_argument(
        "--dataset_name",
        type=str,
        default="criteo_1t",
        help="dataset for experiment, current support criteo_1tb, criteo_kaggle",
    )
    parser.add_argument(
        "--num_embeddings",
        type=int,
        default=100_000,
        help="max_ind_size. The number of embeddings in each embedding table. Defaults"
        " to 100_000 if num_embeddings_per_feature is not supplied.",
    )
    parser.add_argument(
        "--num_embeddings_per_feature",
        type=str,
        default=None,
        help="Comma separated max_ind_size per sparse feature. The number of embeddings"
        " in each embedding table. 26 values are expected for the Criteo dataset.",
    )
    parser.add_argument(
        "--dense_arch_layer_sizes",
        type=str,
        default="512,256,64",
        help="Comma separated layer sizes for dense arch.",
    )
    parser.add_argument(
        "--over_arch_layer_sizes",
        type=str,
        default="512,512,256,1",
        help="Comma separated layer sizes for over arch.",
    )
    parser.add_argument(
        "--embedding_dim",
        type=int,
        default=64,
        help="Size of each embedding.",
    )
    parser.add_argument(
        "--undersampling_rate",
        type=float,
        help="Desired proportion of zero-labeled samples to retain (i.e. undersampling zero-labeled rows)."
        " Ex. 0.3 indicates only 30pct of the rows with label 0 will be kept."
        " All rows with label 1 will be kept. Value should be between 0 and 1."
        " When not supplied, no undersampling occurs.",
    )
    parser.add_argument(
        "--seed",
        type=int,
        help="Random seed for reproducibility.",
    )
    parser.add_argument(
        "--pin_memory",
        dest="pin_memory",
        action="store_true",
        help="Use pinned memory when loading data.",
    )
    parser.add_argument(
        "--eval_acc",
        dest="eval_acc",
        action="store_true",
        help="Evaluation the model accuracy on test dataset.",
    )
    parser.add_argument(
        "--mmap_mode",
        dest="mmap_mode",
        action="store_true",
        help="--mmap_mode mmaps the dataset."
        " That is, the dataset is kept on disk but is accessed as if it were in memory."
        " --mmap_mode is intended mostly for faster debugging. Use --mmap_mode to bypass"
        " preloading the dataset when preloading takes too long or when there is "
        " insufficient memory available to load the full dataset.",
    )
    parser.add_argument(
        "--in_memory_binary_criteo_path",
        type=str,
        default=None,
        help="Path to a folder containing the binary (npy) files for the Criteo dataset."
        " When supplied, InMemoryBinaryCriteoIterDataPipe is used.",
    )
    parser.add_argument(
        "--learning_rate",
        type=float,
        default=15.0,
        help="Learning rate.",
    )
    parser.add_argument(
        "--shuffle_batches",
        dest="shuffle_batches",
        action="store_true",
        help="Shuffle each batch during training.",
    )
    parser.add_argument(
        "--validation_freq_within_epoch",
        type=int,
        default=None,
        help="Frequency at which validation will be run within an epoch.",
    )
    parser.add_argument(
        "--change_lr",
        dest="change_lr",
        action="store_true",
        help="Flag to determine whether learning rate should be changed part way through training.",
    )
    parser.add_argument(
        "--lr_change_point",
        type=float,
        default=0.80,
        help="The point through training at which learning rate should change to the value set by"
        " lr_after_change_point. The default value is 0.80 which means that 80% through the total iterations (totaled"
        " across all epochs), the learning rate will change.",
    )
    parser.add_argument(
        "--lr_after_change_point",
        type=float,
        default=0.20,
        help="Learning rate after change point in first epoch.",
    )
    parser.set_defaults(
        pin_memory=None,
        mmap_mode=None,
        shuffle_batches=None,
        change_lr=None,
        eval_acc=False,
    )
    parser.add_argument(
        "--adagrad",
        dest="adagrad",
        action="store_true",
        help="Flag to determine if adagrad optimizer should be used.",
    )
    parser.add_argument(
        "--kernel_type",
        type=str,
        default="fused",
        help="embedding sharder type",
    )
    parser.add_argument(
        "--shard_type",
        type=str,
        default="table",
        help="embedding tensor parallel type",
    )
    parser.add_argument(
        "--prefetch_num",
        type=int,
        default=1,
        help="Number of batch prefetched for caching",
    )
    parser.add_argument(
        "--synth_size",
        type=str,
        default="50M",
        help="choose scale(total sparse embedding num) in subset of synth dataset. 4M, 50M, 512M."
    )
    parser.add_argument(
        "--cache_ratio",
        type=float,
        default=0.05,
        help="cache ratio for colossalai.",
    )
    return parser.parse_args(argv)


def _evaluate(
    limit_batches: Optional[int],
    train_pipeline: TrainPipelineSparseDist,
    iterator: Iterator[Batch],
    next_iterator: Iterator[Batch],
    stage: str,
) -> Tuple[float, float]:
    """
    Evaluates model. Computes and prints metrics including AUROC and Accuracy. Helper
    function for train_val_test.

    Args:
        limit_batches (Optional[int]): number of batches.
        train_pipeline (TrainPipelineSparseDist): pipelined model.
        iterator (Iterator[Batch]): Iterator used for val/test batches.
        next_iterator (Iterator[Batch]): Iterator used for the next phase (either train
            if there are more epochs to train on or test if all epochs are complete).
            Used to queue up the next TRAIN_PIPELINE_STAGES - 1 batches before
            train_val_test switches to the next phase. This is done so that when the
            next phase starts, the first output train_pipeline generates an output for
            is the 1st batch for that phase.
        stage (str): "val" or "test".

    Returns:
        Tuple[float, float]: auroc and accuracy result
    """
    model = train_pipeline._model
    model.eval()
    device = train_pipeline._device
    if limit_batches is not None:
        limit_batches -= TRAIN_PIPELINE_STAGES - 1

    # Because TrainPipelineSparseDist buffer batches internally, we load in
    # TRAIN_PIPELINE_STAGES - 1 batches from the next_iterator into the buffers so that
    # when train_val_test switches to the next phase, train_pipeline will start
    # producing results for the TRAIN_PIPELINE_STAGES - 1 buffered batches (as opposed
    # to the last TRAIN_PIPELINE_STAGES - 1 batches from iterator).
    combined_iterator = itertools.chain(
        iterator
        if limit_batches is None
        else itertools.islice(iterator, limit_batches),
        itertools.islice(next_iterator, TRAIN_PIPELINE_STAGES - 1),
    )
    auroc = metrics.AUROC(compute_on_step=False).to(device)
    accuracy = metrics.Accuracy(compute_on_step=False).to(device)

    train_pipeline._connected = False

    # Infinite iterator instead of while-loop to leverage tqdm progress bar.
    with torch.no_grad():
        for _ in tqdm(iter(int, 1), desc=f"Evaluating {stage} set"):
            try:
                _loss, logits, labels = train_pipeline.progress(combined_iterator)
                preds = torch.sigmoid(logits)
                labels = labels.int()
                auroc(preds, labels)
                accuracy(preds, labels)
            except StopIteration:
                break
            except RuntimeError:  # petastorm dataloader StopIteration will raise RuntimeError in train_pipeline
                break
    auroc_result = auroc.compute().item()
    accuracy_result = accuracy.compute().item()
    if dist.get_rank() == 0:
        print(f"AUROC over {stage} set: {auroc_result}.")
        print(f"Accuracy over {stage} set: {accuracy_result}.")
    return auroc_result, accuracy_result


def _train(
    train_pipeline: TrainPipelineSparseDistPrefetch,
    iterator: Iterator[Batch],
    next_iterator: Iterator[Batch],
    within_epoch_val_dataloader: DataLoader,
    epoch: int,
    epochs: int,
    change_lr: bool,
    lr_change_point: float,
    lr_after_change_point: float,
    validation_freq_within_epoch: Optional[int],
    limit_train_samples: Optional[int],
    limit_val_batches: Optional[int],
    batch_size: int,
    prof=None,
) -> None:
    """
    Trains model for 1 epoch. Helper function for train_val_test.

    Args:
        args (argparse.Namespace): parsed command line args.
        train_pipeline (TrainPipelineSparseDist): pipelined model.
        iterator (Iterator[Batch]): Iterator used for training batches.
        next_iterator (Iterator[Batch]): Iterator used for validation batches
            in between epochs. Used to queue up the next TRAIN_PIPELINE_STAGES - 1
            batches before train_val_test switches to validation mode. This is done
            so that when validation starts, the first output train_pipeline generates
            an output for is the 1st validation batch (as opposed to a buffered train
            batch).
        within_epoch_val_dataloader (DataLoader): Dataloader to create iterators for
            validation within an epoch. This is only used if
            validation_freq_within_epoch is specified.
        epoch (int): Which epoch the model is being trained on.
        epochs (int): Number of epochs to train.
        change_lr (bool): Whether learning rate should be changed part way through
            training.
        lr_change_point (float): The point through training at which learning rate
            should change to the value set by lr_after_change_point.
            Applied only if change_lr is set to True.
        lr_after_change_point (float): Learning rate after change point in first epoch.
            Applied only if change_lr is set to True.
        validation_freq_within_epoch (Optional[int]): Frequency at which validation
            will be run within an epoch.
        limit_train_samples (Optional[int]): Number of train batches.
        limit_val_batches (Optional[int]): Number of validation batches.



    Returns:
        None.
    """
    train_pipeline._model.train()

    # For the first epoch, train_pipeline has no buffered batches, but for all other
    # epochs, train_pipeline will have TRAIN_PIPELINE_STAGES - 1 from iterator already
    # present in its buffer.
    if limit_train_samples is not None and epoch > 0:
        limit_train_samples -= TRAIN_PIPELINE_STAGES - 1

    if limit_train_samples is not None:
        limit_train_batches = int(limit_train_samples / batch_size / dist.get_world_size())
        print(f'limit_train_samples {limit_train_batches} batch_size {batch_size} world_size {dist.get_world_size()}')
    else:
        limit_train_batches = None

    # Because TrainPipelineSparseDist buffer batches internally, we load in
    # TRAIN_PIPELINE_STAGES - 1 batches from the next_iterator into the buffers so that
    # when train_val_test switches to the next phase, train_pipeline will start
    # producing results for the TRAIN_PIPELINE_STAGES - 1 buffered batches (as opposed
    # to the last TRAIN_PIPELINE_STAGES - 1 batches from iterator).

    # bs * #iter * world_size = args.limit_train_samples

    combined_iterator = itertools.chain(
        iterator
        if limit_train_batches is None
        else itertools.islice(iterator, limit_train_batches),
        itertools.islice(next_iterator, TRAIN_PIPELINE_STAGES - 1),
    )
<<<<<<< HEAD
    if limit_train_batches is None:
        samples_per_trainer = TOTAL_TRAINING_SAMPLES / dist.get_world_size() * epochs
    else:
        samples_per_trainer = limit_train_batches
    
=======
    # if limit_train_samples is None:
    #     samples_per_trainer = TOTAL_TRAINING_SAMPLES / dist.get_world_size() / batch_size * epochs
    # else:
    #     samples_per_trainer = limit_train_samples
    if limit_train_batches is None:
        limit_train_batches = TOTAL_TRAINING_SAMPLES / dist.get_world_size() / batch_size * epochs

>>>>>>> a8baa7e2
    # Infinite iterator instead of while-loop to leverage tqdm progress bar.
    for it in tqdm(itertools.count(), desc=f"Epoch {epoch}", total=limit_train_batches):
        try:
            train_pipeline.progress(combined_iterator)
            if prof:
                prof.step()
            # FIXME(jiaruifang) I have not tested the lr change strategy
            if change_lr and (
                (it * (epoch + 1) / limit_train_batches) > lr_change_point
            ):  # progress made through the epoch
                print(f"Changing learning rate to: {lr_after_change_point}")
                optimizer = train_pipeline._optimizer
                lr = lr_after_change_point
                for g in optimizer.param_groups:
                    g["lr"] = lr
                change_lr = False
            if validation_freq_within_epoch and it % validation_freq_within_epoch == 0:
                _evaluate(
                    limit_val_batches,
                    train_pipeline,
                    iter(within_epoch_val_dataloader),
                    iterator,
                    "val",
                )
                train_pipeline._model.train()

        except StopIteration:
            print(f"StopIteration {get_mem_info('Training:  ')}")
            break
        except RuntimeError:  # petastorm dataloader StopIteration will raise RuntimeError in train_pipeline
            print(f"RuntimeError {get_mem_info('Training:  ')}")
            break
        # if it > limit_train_batches:
        #     break


def train_val_test(
    args: argparse.Namespace,
    train_pipeline: TrainPipelineSparseDist,
    train_dataloader: DataLoader,
    val_dataloader: DataLoader,
    test_dataloader: DataLoader,
) -> TrainValTestResults:
    """
    Train/validation/test loop. Contains customized logic to ensure each dataloader's
    batches are used for the correct designated purpose (train, val, test). This logic
    is necessary because TrainPipelineSparseDist buffers batches internally (so we
    avoid batches designated for one purpose like training getting buffered and used for
    another purpose like validation).

    Args:
        args (argparse.Namespace): parsed command line args.
        train_pipeline (TrainPipelineSparseDist): pipelined model.
        train_dataloader (DataLoader): DataLoader used for training.
        val_dataloader (DataLoader): DataLoader used for validation.
        test_dataloader (DataLoader): DataLoader used for testing.

    Returns:
        TrainValTestResults.
    """

    train_val_test_results = TrainValTestResults()

    train_iterator = iter(train_dataloader)
    test_iterator = iter(test_dataloader)
    if args.profile_dir == "":
        prof = None
    else:
        prof = profile(
            activities=[ProfilerActivity.CPU, ProfilerActivity.CUDA],
            schedule=schedule(wait=0, warmup=20, active=2, repeat=1),
            profile_memory=True,
            on_trace_ready=tensorboard_trace_handler(args.profile_dir),
        )
    for epoch in range(args.epochs):
        val_iterator = iter(val_dataloader)
        _train(
            train_pipeline,
            train_iterator,
            val_iterator,
            val_dataloader,
            epoch,
            args.epochs,
            args.change_lr,
            args.lr_change_point,
            args.lr_after_change_point,
            args.validation_freq_within_epoch,
            args.limit_train_samples,
            args.limit_val_batches,
            args.batch_size,
            prof,
        )
        train_iterator = iter(train_dataloader)
        if args.eval_acc:
            val_next_iterator = (
                test_iterator if epoch == args.epochs - 1 else train_iterator
            )
            val_accuracy, val_auroc = _evaluate(
                args.limit_val_batches,
                train_pipeline,
                val_iterator,
                val_next_iterator,
                "val",
            )
            train_val_test_results.val_accuracies.append(val_accuracy)
            train_val_test_results.val_aurocs.append(val_auroc)
    if args.eval_acc:
        test_accuracy, test_auroc = _evaluate(
            args.limit_test_batches,
            train_pipeline,
            test_iterator,
            iter(test_dataloader),
            "test",
        )
        train_val_test_results.test_accuracy = test_accuracy
        train_val_test_results.test_auroc = test_auroc

    return train_val_test_results


def build_constraints(feature_names, sharding_types=None, compute_kernels=None) -> dict:
    if sharding_types is None and compute_kernels is None:
        return {}
    return {
        f"t_{feature_name}": ParameterConstraints(
            sharding_types=sharding_types,
            compute_kernels=compute_kernels,
        )
        for feature_name in feature_names
    }


def main(argv: List[str]) -> None:
    """
    Trains, validates, and tests a Deep Learning Recommendation Model (DLRM)
    (https://arxiv.org/abs/1906.00091). The DLRM model contains both data parallel
    components (e.g. multi-layer perceptrons & interaction arch) and model parallel
    components (e.g. embedding tables). The DLRM model is pipelined so that dataloading,
    data-parallel to model-parallel comms, and forward/backward are overlapped. Can be
    run with either a random dataloader or an in-memory Criteo 1 TB click logs dataset
    (https://ailab.criteo.com/download-criteo-1tb-click-logs-dataset/).

    Args:
        argv (List[str]): command line args.

    Returns:
        None.
    """
    args = parse_args(argv)

    global TOTAL_TRAINING_SAMPLES
    if "criteo" in args.in_memory_binary_criteo_path:
        if args.kaggle:
            TOTAL_TRAINING_SAMPLES = KAGGLE_TOTAL_TRAINING_SAMPLES
            setattr(
                args, "num_embeddings_per_feature", KAGGLE_NUM_EMBEDDINGS_PER_FEATURE
            )
        else:
            TOTAL_TRAINING_SAMPLES = criteo.TOTAL_TRAINING_SAMPLES
            setattr(
                args, "num_embeddings_per_feature", TERABYTE_NUM_EMBEDDINGS_PER_FEATURE
            )
        data_module = criteo
    elif "avazu" in args.in_memory_binary_criteo_path:
        TOTAL_TRAINING_SAMPLES = avazu.TOTAL_TRAINING_SAMPLES
        setattr(args, "num_embeddings_per_feature", avazu.NUM_EMBEDDINGS_PER_FEATURE)
        data_module = avazu
    elif "embedding_bag" in args.in_memory_binary_criteo_path:
        TOTAL_TRAINING_SAMPLES = 65536 * 16
        synth.choose_data_size(args.synth_size)
        setattr(args, "num_embeddings_per_feature", synth.NUM_EMBEDDINGS_PER_FEATURE)
        data_module = synth
    elif "custom" in args.in_memory_binary_criteo_path:
        TOTAL_TRAINING_SAMPLES = custom.TOTAL_TRAINING_SAMPLES
        setattr(args, "num_embeddings_per_feature", custom.NUM_EMBEDDINGS_PER_FEATURE)
        data_module = custom
    else:
        raise NotImplementedError()

    _num_embeddings_per_feature = args.num_embeddings_per_feature.split(",")
    total_num_embeddings = sum([int(num) for num in _num_embeddings_per_feature])
    print("embedding table row num: ", total_num_embeddings)

    rank = int(os.environ["LOCAL_RANK"])
    if torch.cuda.is_available():
        device: torch.device = torch.device(f"cuda:{rank}")
        backend = "nccl"
        torch.cuda.set_device(device)
    else:
        device: torch.device = torch.device("cpu")
        backend = "gloo"

    if not torch.distributed.is_initialized():
        dist.init_process_group(backend=backend)

    if args.memory_fraction is not None:
        torch.cuda.set_per_process_memory_fraction(args.memory_fraction)
        print(f"set memory to {int(args.memory_fraction * 80)} GB")
    if args.num_embeddings_per_feature is not None:
        args.num_embeddings_per_feature = list(
            map(int, args.num_embeddings_per_feature.split(","))
        )
        args.num_embeddings = None

    # TODO add CriteoIterDataPipe support and add random_dataloader arg
    train_dataloader = get_dataloader(args, backend, "train")
    val_dataloader = get_dataloader(args, backend, "val")
    test_dataloader = get_dataloader(args, backend, "test")

    if dist.get_rank() == 0:
        print(args)
        if getattr(train_dataloader, "__len__", None):
            print(
                f"training batches: {len(train_dataloader)}, val batches: {len(val_dataloader)}, "
                f"test batches: {len(test_dataloader)}"
            )
    # Sets default limits for random dataloader iterations when left unspecified.
    if args.in_memory_binary_criteo_path is None:
        for stage in STAGES:
            attr = f"limit_{stage}_batches"
            if getattr(args, attr) is None:
                setattr(args, attr, 10)

    eb_configs = [
        EmbeddingBagConfig(
            name=f"t_{feature_name}",
            embedding_dim=args.embedding_dim,
            num_embeddings=none_throws(args.num_embeddings_per_feature)[feature_idx]
            if args.num_embeddings is None
            else args.num_embeddings,
            feature_names=[feature_name],
        )
        for feature_idx, feature_name in enumerate(data_module.DEFAULT_CAT_NAMES)
    ]
    sharded_module_kwargs = {}
    if args.over_arch_layer_sizes is not None:
        sharded_module_kwargs["over_arch_layer_sizes"] = list(
            map(int, args.over_arch_layer_sizes.split(","))
        )

    train_model = DLRMTrain(
        embedding_bag_collection=EmbeddingBagCollection(
            tables=eb_configs, device=torch.device("meta")
        ),
        dense_in_features=len(data_module.DEFAULT_INT_NAMES),
        dense_arch_layer_sizes=list(map(int, args.dense_arch_layer_sizes.split(","))),
        over_arch_layer_sizes=list(map(int, args.over_arch_layer_sizes.split(","))),
        dense_device=device,
    )
    fused_params = {
        "learning_rate": args.learning_rate,
        "optimizer": OptimType.EXACT_ROWWISE_ADAGRAD
        if args.adagrad
        else OptimType.EXACT_SGD,
        "cache_load_factor": args.cache_ratio,
        # "cache_algorithm": CacheAlgorithm.LFU,
    }
    sharding_types = None
    compute_kernels = None

    if args.shard_type == "table":
        sharding_types = [ShardingType.TABLE_WISE.value]
    elif args.shard_type == "tablecolumn":
        sharding_types = [ShardingType.TABLE_COLUMN_WISE.value]
    elif args.shard_type == "column":
        sharding_types = [ShardingType.COLUMN_WISE.value]
    elif args.shard_type == "row":
        sharding_types = [ShardingType.ROW_WISE.value]
    elif args.shard_type == "tablerow":
        sharding_types = [ShardingType.TABLE_ROW_WISE.value]
    else:
        sharding_types = [ShardingType.TABLE_WISE.value, ShardingType.TABLE_COLUMN_WISE.value,
                          ShardingType.COLUMN_WISE.value, ShardingType.ROW_WISE.value]

    print(f'sharding_types {sharding_types}')

    if args.kernel_type == "colossalai":
        # ShardingType.DATA_PARALLEL.value,
        # ShardingType.TABLE_WISE.value,
        # ShardingType.COLUMN_WISE.value,
        # ShardingType.TABLE_COLUMN_WISE.value,
        # sharding_types = [ShardingType.TABLE_WISE.value]
        compute_kernels = [EmbeddingComputeKernel.CAI_BATCH.value]
        fused_params["cache_ratio"] = 0.05
    elif args.kernel_type == "dense":
        compute_kernels = [EmbeddingComputeKernel.DENSE.value]
    elif args.kernel_type == "fused":
        compute_kernels = [EmbeddingComputeKernel.FUSED.value]
    elif args.kernel_type == "uvm":
        compute_kernels = [EmbeddingComputeKernel.FUSED_UVM.value]
    elif args.kernel_type == "uvm_lru":
        compute_kernels = [EmbeddingComputeKernel.FUSED_UVM_CACHING.value]
    elif args.kernel_type == "uvm_lfu":
        compute_kernels = [EmbeddingComputeKernel.FUSED_UVM_CACHING.value]
        fused_params["cache_algorithm"] = CacheAlgorithm.LFU
    else:
        if dist.get_rank() == 0:
            print("No constraints are applied")

    if args.kernel_type != "colossalai":
        print(f"{args.kernel_type} must be used with prefetch as 1")
        args.prefetch_num = 1

    constraints = build_constraints(
        data_module.DEFAULT_CAT_NAMES, sharding_types, compute_kernels
    )
    sharders = [
        EmbeddingBagCollectionSharder(fused_params=fused_params),
    ]

    print(f"{get_mem_info('After model init:  ')}")
    if dist.get_rank() == 0:
        print(count_parameters(train_model, "DLRM"))

    # Torchrec Planner
    hbm_cap = int(args.memory_fraction * 80) if args.memory_fraction else 80
    env = ShardingEnv.from_process_group(dist.GroupMember.WORLD)
    topology = Topology(
        world_size=env.world_size,
        compute_device="cuda",
        hbm_cap=hbm_cap * 1024**3,  # GPU mem
        ddr_cap=512 * 1024**3,  # CPU mem
        # batch_size=args.batch_size
        # intra_host_bw=1000 * 1024**3 / 1000,
    )  # Device to Device bandwidth
    # inter_host_bw=CROSS_NODE_BANDWIDTH,  # Not used yet
    #     batch_size=args.batch_size)
    # constraints = {
    #     f"t_{feature_name}":
    #     ParameterConstraints(compute_kernels=[EmbeddingComputeKernel.BATCHED_FUSED_UVM_CACHING.value],
    #                          caching_ratio=0.01 if num_embeddings > 100 else None)
    #     for num_embeddings, feature_name in zip(args.num_embeddings_per_feature, data_module.DEFAULT_CAT_NAMES)
    # }
    planner = EmbeddingShardingPlanner(
        topology=topology,
        batch_size=args.batch_size,
        constraints=constraints,
        debug=True,
    )
    plan = planner.collective_plan(train_model, sharders, env.process_group)

    model = DistributedModelParallel(
        module=train_model, device=device, sharders=sharders, plan=plan
    )

    print(f"{get_mem_info('After model parallel:  ')}")
    # if dist.get_rank() == 0:
    #     print(f"Plan: {model.plan}")

    def optimizer_with_params():
        if args.adagrad:
            return lambda params: torch.optim.Adagrad(params, lr=args.learning_rate)
        else:
            return lambda params: torch.optim.SGD(params, lr=args.learning_rate)

    dense_optimizer = KeyedOptimizerWrapper(
        dict(model.named_parameters()),  # why dense? what about spares?
        optimizer_with_params(),
    )
    optimizer = CombinedOptimizer([model.fused_optimizer, dense_optimizer])

    if args.prefetch_num > 1:
        train_pipeline = TrainPipelineSparseDistPrefetch(
            model,
            optimizer,
            device,
            prefetch_num=args.prefetch_num,
            sparse_embedding_kernel=model._dmp_wrapped_module.module.model.sparse_arch.embedding_bag_collection._lookups[
                0]._emb_modules[0]
        )
    else:
        train_pipeline = TrainPipelineSparseDist(
            model,
            optimizer,
            device,
        )

    train_val_test(
        args, train_pipeline, train_dataloader, val_dataloader, test_dataloader
    )

    kernel = model._dmp_wrapped_module.module.model.sparse_arch.embedding_bag_collection._lookups[
        0]._emb_modules[0]

    if isinstance(kernel, CAIBatchedDenseEmbeddingBag):
        kernel._emb_module.cache_weight_mgr.print_comm_stats()


if __name__ == "__main__":
    main(sys.argv[1:])<|MERGE_RESOLUTION|>--- conflicted
+++ resolved
@@ -434,21 +434,13 @@
         else itertools.islice(iterator, limit_train_batches),
         itertools.islice(next_iterator, TRAIN_PIPELINE_STAGES - 1),
     )
-<<<<<<< HEAD
+
     if limit_train_batches is None:
         samples_per_trainer = TOTAL_TRAINING_SAMPLES / dist.get_world_size() * epochs
     else:
         samples_per_trainer = limit_train_batches
     
-=======
-    # if limit_train_samples is None:
-    #     samples_per_trainer = TOTAL_TRAINING_SAMPLES / dist.get_world_size() / batch_size * epochs
-    # else:
-    #     samples_per_trainer = limit_train_samples
-    if limit_train_batches is None:
-        limit_train_batches = TOTAL_TRAINING_SAMPLES / dist.get_world_size() / batch_size * epochs
-
->>>>>>> a8baa7e2
+
     # Infinite iterator instead of while-loop to leverage tqdm progress bar.
     for it in tqdm(itertools.count(), desc=f"Epoch {epoch}", total=limit_train_batches):
         try:
