--- conflicted
+++ resolved
@@ -43,11 +43,7 @@
     from data import avazu
     # pyre-ignore[21]
     # @manual=//pytorch/benchmark/torchrec_dlrm/modules:dlrm_train
-<<<<<<< HEAD
-    from models.dlrm import DLRMTrain
-=======
     from models import DLRMTrain
->>>>>>> 43c74405
 except ImportError:
     pass
 
@@ -57,11 +53,7 @@
         get_dataloader, STAGES, KAGGLE_NUM_EMBEDDINGS_PER_FEATURE, TERABYTE_NUM_EMBEDDINGS_PER_FEATURE,    # noqa F811
         KAGGLE_TOTAL_TRAINING_SAMPLES)    # noqa F811
     from .data import avazu
-<<<<<<< HEAD
-    from .models.dlrm import DLRMTrain    # noqa F811
-=======
     from .models import DLRMTrain    # noqa F811
->>>>>>> 43c74405
 except ImportError:
     pass
 
