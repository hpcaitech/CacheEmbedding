--- conflicted
+++ resolved
@@ -29,12 +29,10 @@
     mgr._evict()
     assert mgr.cuda_available_chunk_num() == 4
 
-<<<<<<< HEAD
-=======
     mgr._prepare_cuda_chunks([9, 6, 5])
     mgr._prepare_cuda_chunks([3, 4, 5])
     print(mgr.cached_chunk_table)
->>>>>>> 0c80c268
+
 
 if __name__ == '__main__':
     test_chunkmgr_admit()