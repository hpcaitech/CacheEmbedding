#!/bin/bash

# For Colossalai enabled recsys
# criteo kaggle
export DATAPATH=/data/scratch/RecSys/criteo_kaggle_data/
# export DATAPATH=/data/criteo_kaggle_data/
export GPUNUM=2
export BATCHSIZE=16384
export CACHESIZE=337625
export USE_LFU=0
<<<<<<< HEAD
export USE_TABLE_SHARD=0
=======
export USE_TABLE_SHARD=1
>>>>>>> 94c765f8

if [[ ${USE_LFU} == 1 ]];  then
LFU_FLAG="--use_lfu"
else
export LFU_FLAG=""
fi


if [[ ${USE_TABLE_SHARD} == 1 ]];  then
TABLE_SHARD_FLAG="--use_tablewise"
else
export TABLE_SHARD_FLAG=""
fi


torchx run -s local_cwd -cfg log_dir=log/kaggle/w${GPUNUM}_p1_16k dist.ddp -j 1x${GPUNUM} --script recsys/dlrm_main.py -- \
    --dataset_dir ${DATAPATH} --pin_memory --shuffle_batches \
    --learning_rate 1. --batch_size ${BATCHSIZE} --use_sparse_embed_grad --use_cache ${LFU_FLAG} ${TABLE_SHARD_FLAG} \
    --profile_dir "tensorboard_log/kaggle/w${GPUNUM}_p1_${BATCHSIZE}"  --buffer_size 0 --use_overlap --cache_sets ${CACHESIZE} 2>&1 | tee logs/colo_${GPUNUM}_${BATCHSIZE}_${CACHESIZE}_lfu_${USE_LFU}_tw_${USE_TABLE_SHARD}.txt
# torchx run -s local_cwd -cfg log_dir=log/kaggle/w${GPUNUM}_p1_16k dist.ddp -j 1x${GPUNUM} --script recsys/dlrm_main.py -- \
#     --dataset_dir ${DATAPATH} --pin_memory --shuffle_batches \
#     --learning_rate 1. --batch_size ${BATCHSIZE} --use_sparse_embed_grad --use_cache --use_freq --use_lfu \
#      --profile_dir "tensorboard_log/kaggle/w${GPUNUM}_p1_16k"  --buffer_size 0 --use_overlap --cache_sets ${CACHESIZE} 2>&1 | tee logs/colo_${GPUNUM}_${BATCHSIZE}_${CACHESIZE}.txt<|MERGE_RESOLUTION|>--- conflicted
+++ resolved
@@ -8,11 +8,7 @@
 export BATCHSIZE=16384
 export CACHESIZE=337625
 export USE_LFU=0
-<<<<<<< HEAD
-export USE_TABLE_SHARD=0
-=======
 export USE_TABLE_SHARD=1
->>>>>>> 94c765f8
 
 if [[ ${USE_LFU} == 1 ]];  then
 LFU_FLAG="--use_lfu"
