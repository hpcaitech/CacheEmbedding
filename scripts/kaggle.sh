--- conflicted
+++ resolved
@@ -7,7 +7,6 @@
 export GPUNUM=4
 export BATCHSIZE=16384
 export CACHESIZE=337625
-<<<<<<< HEAD
 export USE_LFU=1
 export USE_TABLE_SHARD=1
 
@@ -29,9 +28,7 @@
     --dataset_dir ${DATAPATH} --pin_memory --shuffle_batches \
     --learning_rate 1. --batch_size ${BATCHSIZE} --use_sparse_embed_grad --use_cache ${LFU_FLAG} ${TABLE_SHARD_FLAG} \
     --profile_dir "tensorboard_log/kaggle/w${GPUNUM}_p1_${BATCHSIZE}"  --buffer_size 0 --use_overlap --cache_sets ${CACHESIZE} 2>&1 | tee logs/colo_${GPUNUM}_${BATCHSIZE}_${CACHESIZE}_lfu_${USE_LFU}_tw_${USE_TABLE_SHARD}.txt
-=======
 torchx run -s local_cwd -cfg log_dir=log/kaggle/w${GPUNUM}_p1_16k dist.ddp -j 1x${GPUNUM} --script recsys/dlrm_main.py -- \
     --dataset_dir ${DATAPATH} --pin_memory --shuffle_batches \
     --learning_rate 1. --batch_size ${BATCHSIZE} --use_sparse_embed_grad --use_cache --use_freq --use_lfu \
-     --profile_dir "tensorboard_log/kaggle/w${GPUNUM}_p1_16k"  --buffer_size 0 --use_overlap --cache_sets ${CACHESIZE} 2>&1 | tee logs/colo_${GPUNUM}_${BATCHSIZE}_${CACHESIZE}.txt
->>>>>>> 301a58cf
+     --profile_dir "tensorboard_log/kaggle/w${GPUNUM}_p1_16k"  --buffer_size 0 --use_overlap --cache_sets ${CACHESIZE} 2>&1 | tee logs/colo_${GPUNUM}_${BATCHSIZE}_${CACHESIZE}.txt