#!/bin/bash

# For Colossalai enabled recsys
# criteo kaggle
<<<<<<< HEAD
# export DATAPATH=/data/scratch/RecSys/criteo_kaggle_data/
export DATAPATH=/data/criteo_kaggle_data/
export GPUNUM=4
export BATCHSIZE=16384
export CACHESIZE=337625
torchx run -s local_cwd -cfg log_dir=log/kaggle/w${GPUNUM}_p1_16k dist.ddp -j 1x${GPUNUM} --script recsys/dlrm_main.py -- \
    --dataset_dir ${DATAPATH} --pin_memory --shuffle_batches \
    --learning_rate 1. --batch_size ${BATCHSIZE} --use_sparse_embed_grad --use_cache --use_freq --use_lfu \
     --profile_dir "tensorboard_log/kaggle/w${GPUNUM}_p1_16k"  --buffer_size 0 --use_overlap --cache_sets ${CACHESIZE} 2>&1 | tee logs/colo_${GPUNUM}_${BATCHSIZE}_${CACHESIZE}.txt

# exit(0)

# torchx run -s local_cwd -cfg log_dir=log/kaggle/w2_p1_16k dist.ddp -j 1x2 --script recsys/dlrm_main.py -- \
#     --dataset_dir /data/criteo_kaggle_data --pin_memory --shuffle_batches \
#     --learning_rate 1. --batch_size 16384 --use_sparse_embed_grad --use_cache --use_freq \
#      --profile_dir "tensorboard_log/kaggle/w2_p1_16k"  --buffer_size 0 --use_overlap --cache_sets 337625

# torchx run -s local_cwd -cfg log_dir=log/kaggle/w4_p1_16k dist.ddp -j 1x4 --script recsys/dlrm_main.py -- \
#     --dataset_dir /data/criteo_kaggle_data --pin_memory --shuffle_batches \
#     --learning_rate 5e-1 --batch_size 16384 --use_sparse_embed_grad --use_cache --use_freq \
#      --profile_dir "tensorboard_log/kaggle/w4_p1_16k"  --buffer_size 0 --use_overlap --cache_sets 337625

=======
# torchx run -s local_cwd -cfg log_dir=log/kaggle/w1_p1_16k dist.ddp -j 1x1 --script recsys/dlrm_main.py -- \
#     --dataset_dir /data/criteo_kaggle_data --pin_memory --shuffle_batches \
#     --learning_rate 1. --batch_size 16384 --use_sparse_embed_grad --use_cache --use_freq \
#      --profile_dir "tensorboard_log/kaggle/w1_p1_16k"  --buffer_size 0 --use_overlap --cache_sets 337625
# 
# torchx run -s local_cwd -cfg log_dir=log/kaggle/w2_p1_16k dist.ddp -j 1x2 --script recsys/dlrm_main.py -- \
#     --dataset_dir /data/scratch/RecSys/criteo_kaggle_data/ --pin_memory --shuffle_batches \
#     --learning_rate 1. --batch_size 16384 --use_sparse_embed_grad --use_cache --use_freq --use_lfu --use_tablewise \
#      --profile_dir "tensorboard_log/kaggle/w2_p1_16k"  --buffer_size 0 --use_overlap --cache_sets 337625

torchx run -s local_cwd -cfg log_dir=log/kaggle/w4_p1_16k dist.ddp -j 1x4 --script recsys/dlrm_main.py -- \
    --dataset_dir /data/scratch/RecSys/criteo_kaggle_data/ --pin_memory --shuffle_batches \
    --learning_rate 5e-1 --batch_size 16384 --use_sparse_embed_grad --use_cache --use_freq \
     --profile_dir "tensorboard_log/kaggle/w4_p1_16k"  --buffer_size 0 --use_overlap --cache_sets 337625

>>>>>>> fa984a31
# torchx run -s local_cwd -cfg log_dir=log/kaggle/w8_p1_16k dist.ddp -j 1x8 --script recsys/dlrm_main.py -- \
#     --dataset_dir /data/criteo_kaggle_data --pin_memory --shuffle_batches \
#     --learning_rate 5e-1 --batch_size 16384 --use_sparse_embed_grad --use_cache --use_freq \
#      --profile_dir "tensorboard_log/kaggle/w8_p1_16k"  --buffer_size 0 --use_overlap --cache_sets 337625
<<<<<<< HEAD

=======
# 
>>>>>>> fa984a31
# torchx run -s local_cwd -cfg log_dir=log/kaggle/w1_p1_32k dist.ddp -j 1x1 --script recsys/dlrm_main.py -- \
#     --dataset_dir /data/criteo_kaggle_data --pin_memory --shuffle_batches \
#     --learning_rate 1. --batch_size 32768 --use_sparse_embed_grad --use_cache --use_freq \
#      --profile_dir "tensorboard_log/kaggle/w1_p1_32k"  --buffer_size 0 --use_overlap --cache_sets 337625
<<<<<<< HEAD

=======
# 
>>>>>>> fa984a31
# torchx run -s local_cwd -cfg log_dir=log/kaggle/w1_p1_8k dist.ddp -j 1x1 --script recsys/dlrm_main.py -- \
#     --dataset_dir /data/criteo_kaggle_data --pin_memory --shuffle_batches \
#     --learning_rate 1. --batch_size 8192 --use_sparse_embed_grad --use_cache --use_freq \
#      --profile_dir "tensorboard_log/kaggle/w1_p1_8k"  --buffer_size 0 --use_overlap --cache_sets 337625
<<<<<<< HEAD

=======
# 
>>>>>>> fa984a31
# torchx run -s local_cwd -cfg log_dir=log/kaggle/w1_p1_4k dist.ddp -j 1x1 --script recsys/dlrm_main.py -- \
#     --dataset_dir /data/criteo_kaggle_data --pin_memory --shuffle_batches \
#     --learning_rate 1. --batch_size 4096 --use_sparse_embed_grad --use_cache --use_freq \
#      --profile_dir "tensorboard_log/kaggle/w1_p1_4k"  --buffer_size 0 --use_overlap --cache_sets 337625
<<<<<<< HEAD

=======
# 
>>>>>>> fa984a31
# torchx run -s local_cwd -cfg log_dir=log/kaggle/w1_p1_2k dist.ddp -j 1x1 --script recsys/dlrm_main.py -- \
#     --dataset_dir /data/criteo_kaggle_data --pin_memory --shuffle_batches \
#     --learning_rate 1. --batch_size 2048 --use_sparse_embed_grad --use_cache --use_freq \
#      --profile_dir "tensorboard_log/kaggle/w1_p1_2k"  --buffer_size 0 --use_overlap --cache_sets 337625
<<<<<<< HEAD

=======
# 
>>>>>>> fa984a31
# torchx run -s local_cwd -cfg log_dir=log/kaggle/w1_p1_1k dist.ddp -j 1x1 --script recsys/dlrm_main.py -- \
#     --dataset_dir /data/criteo_kaggle_data --pin_memory --shuffle_batches \
#     --learning_rate 1. --batch_size 1024 --use_sparse_embed_grad --use_cache --use_freq \
#      --profile_dir "tensorboard_log/kaggle/w1_p1_1k"  --buffer_size 0 --use_overlap --cache_sets 337625
<<<<<<< HEAD

=======
# 
>>>>>>> fa984a31
# torchx run -s local_cwd -cfg log_dir=log/kaggle/w1_p10_16k dist.ddp -j 1x1 --script recsys/dlrm_main.py -- \
#     --dataset_dir /data/criteo_kaggle_data --pin_memory --shuffle_batches \
#     --learning_rate 1. --batch_size 16384 --use_sparse_embed_grad --use_cache --use_freq \
#      --profile_dir "tensorboard_log/kaggle/w1_p10_16k"  --buffer_size 0 --use_overlap --cache_sets 3376257
<<<<<<< HEAD

=======
# 
>>>>>>> fa984a31
# torchx run -s local_cwd -cfg log_dir=log/kaggle/w1_p5_16k dist.ddp -j 1x1 --script recsys/dlrm_main.py -- \
#     --dataset_dir /data/criteo_kaggle_data --pin_memory --shuffle_batches \
#     --learning_rate 1. --batch_size 16384 --use_sparse_embed_grad --use_cache --use_freq \
#      --profile_dir "tensorboard_log/kaggle/w1_p5_16k"  --buffer_size 0 --use_overlap --cache_sets 1688128
<<<<<<< HEAD

=======
# 
>>>>>>> fa984a31
# torchx run -s local_cwd -cfg log_dir=log/kaggle/w1_p2_16k dist.ddp -j 1x1 --script recsys/dlrm_main.py -- \
#     --dataset_dir /data/criteo_kaggle_data --pin_memory --shuffle_batches \
#     --learning_rate 1. --batch_size 16384 --use_sparse_embed_grad --use_cache --use_freq \
#      --profile_dir "tensorboard_log/kaggle/w1_p2_16k"  --buffer_size 0 --use_overlap --cache_sets 675251
<<<<<<< HEAD

=======
# 
>>>>>>> fa984a31
# torchx run -s local_cwd -cfg log_dir=log/kaggle/w1_p0_5_16k dist.ddp -j 1x1 --script recsys/dlrm_main.py -- \
#     --dataset_dir /data/criteo_kaggle_data --pin_memory --shuffle_batches \
#     --learning_rate 1. --batch_size 16384 --use_sparse_embed_grad --use_cache --use_freq \
#      --profile_dir "tensorboard_log/kaggle/w1_p0_5_16k"  --buffer_size 0 --use_overlap --cache_sets 168812
<<<<<<< HEAD

# torchx run -s local_cwd -cfg log_dir=log/kaggle/w1_p0_1_16k dist.ddp -j 1x1 --script recsys/dlrm_main.py -- \
#     --dataset_dir /data/criteo_kaggle_data --pin_memory --shuffle_batches \
#     --learning_rate 1. --batch_size 16384 --use_sparse_embed_grad --use_cache --use_freq \
#      --profile_dir "tensorboard_log/kaggle/w1_p0_1_16k"  --buffer_size 0 --use_overlap --cache_sets 33762
=======
# 
# torchx run -s local_cwd -cfg log_dir=log/kaggle/w1_p0_1_16k dist.ddp -j 1x1 --script recsys/dlrm_main.py -- \
#     --dataset_dir /data/criteo_kaggle_data --pin_memory --shuffle_batches \
#     --learning_rate 1. --batch_size 16384 --use_sparse_embed_grad --use_cache --use_freq \
#      --profile_dir "tensorboard_log/kaggle/w1_p0_1_16k"  --buffer_size 0 --use_overlap --cache_sets 33762
# 
>>>>>>> fa984a31
<|MERGE_RESOLUTION|>--- conflicted
+++ resolved
@@ -2,7 +2,6 @@
 
 # For Colossalai enabled recsys
 # criteo kaggle
-<<<<<<< HEAD
 # export DATAPATH=/data/scratch/RecSys/criteo_kaggle_data/
 export DATAPATH=/data/criteo_kaggle_data/
 export GPUNUM=4
@@ -11,133 +10,4 @@
 torchx run -s local_cwd -cfg log_dir=log/kaggle/w${GPUNUM}_p1_16k dist.ddp -j 1x${GPUNUM} --script recsys/dlrm_main.py -- \
     --dataset_dir ${DATAPATH} --pin_memory --shuffle_batches \
     --learning_rate 1. --batch_size ${BATCHSIZE} --use_sparse_embed_grad --use_cache --use_freq --use_lfu \
-     --profile_dir "tensorboard_log/kaggle/w${GPUNUM}_p1_16k"  --buffer_size 0 --use_overlap --cache_sets ${CACHESIZE} 2>&1 | tee logs/colo_${GPUNUM}_${BATCHSIZE}_${CACHESIZE}.txt
-
-# exit(0)
-
-# torchx run -s local_cwd -cfg log_dir=log/kaggle/w2_p1_16k dist.ddp -j 1x2 --script recsys/dlrm_main.py -- \
-#     --dataset_dir /data/criteo_kaggle_data --pin_memory --shuffle_batches \
-#     --learning_rate 1. --batch_size 16384 --use_sparse_embed_grad --use_cache --use_freq \
-#      --profile_dir "tensorboard_log/kaggle/w2_p1_16k"  --buffer_size 0 --use_overlap --cache_sets 337625
-
-# torchx run -s local_cwd -cfg log_dir=log/kaggle/w4_p1_16k dist.ddp -j 1x4 --script recsys/dlrm_main.py -- \
-#     --dataset_dir /data/criteo_kaggle_data --pin_memory --shuffle_batches \
-#     --learning_rate 5e-1 --batch_size 16384 --use_sparse_embed_grad --use_cache --use_freq \
-#      --profile_dir "tensorboard_log/kaggle/w4_p1_16k"  --buffer_size 0 --use_overlap --cache_sets 337625
-
-=======
-# torchx run -s local_cwd -cfg log_dir=log/kaggle/w1_p1_16k dist.ddp -j 1x1 --script recsys/dlrm_main.py -- \
-#     --dataset_dir /data/criteo_kaggle_data --pin_memory --shuffle_batches \
-#     --learning_rate 1. --batch_size 16384 --use_sparse_embed_grad --use_cache --use_freq \
-#      --profile_dir "tensorboard_log/kaggle/w1_p1_16k"  --buffer_size 0 --use_overlap --cache_sets 337625
-# 
-# torchx run -s local_cwd -cfg log_dir=log/kaggle/w2_p1_16k dist.ddp -j 1x2 --script recsys/dlrm_main.py -- \
-#     --dataset_dir /data/scratch/RecSys/criteo_kaggle_data/ --pin_memory --shuffle_batches \
-#     --learning_rate 1. --batch_size 16384 --use_sparse_embed_grad --use_cache --use_freq --use_lfu --use_tablewise \
-#      --profile_dir "tensorboard_log/kaggle/w2_p1_16k"  --buffer_size 0 --use_overlap --cache_sets 337625
-
-torchx run -s local_cwd -cfg log_dir=log/kaggle/w4_p1_16k dist.ddp -j 1x4 --script recsys/dlrm_main.py -- \
-    --dataset_dir /data/scratch/RecSys/criteo_kaggle_data/ --pin_memory --shuffle_batches \
-    --learning_rate 5e-1 --batch_size 16384 --use_sparse_embed_grad --use_cache --use_freq \
-     --profile_dir "tensorboard_log/kaggle/w4_p1_16k"  --buffer_size 0 --use_overlap --cache_sets 337625
-
->>>>>>> fa984a31
-# torchx run -s local_cwd -cfg log_dir=log/kaggle/w8_p1_16k dist.ddp -j 1x8 --script recsys/dlrm_main.py -- \
-#     --dataset_dir /data/criteo_kaggle_data --pin_memory --shuffle_batches \
-#     --learning_rate 5e-1 --batch_size 16384 --use_sparse_embed_grad --use_cache --use_freq \
-#      --profile_dir "tensorboard_log/kaggle/w8_p1_16k"  --buffer_size 0 --use_overlap --cache_sets 337625
-<<<<<<< HEAD
-
-=======
-# 
->>>>>>> fa984a31
-# torchx run -s local_cwd -cfg log_dir=log/kaggle/w1_p1_32k dist.ddp -j 1x1 --script recsys/dlrm_main.py -- \
-#     --dataset_dir /data/criteo_kaggle_data --pin_memory --shuffle_batches \
-#     --learning_rate 1. --batch_size 32768 --use_sparse_embed_grad --use_cache --use_freq \
-#      --profile_dir "tensorboard_log/kaggle/w1_p1_32k"  --buffer_size 0 --use_overlap --cache_sets 337625
-<<<<<<< HEAD
-
-=======
-# 
->>>>>>> fa984a31
-# torchx run -s local_cwd -cfg log_dir=log/kaggle/w1_p1_8k dist.ddp -j 1x1 --script recsys/dlrm_main.py -- \
-#     --dataset_dir /data/criteo_kaggle_data --pin_memory --shuffle_batches \
-#     --learning_rate 1. --batch_size 8192 --use_sparse_embed_grad --use_cache --use_freq \
-#      --profile_dir "tensorboard_log/kaggle/w1_p1_8k"  --buffer_size 0 --use_overlap --cache_sets 337625
-<<<<<<< HEAD
-
-=======
-# 
->>>>>>> fa984a31
-# torchx run -s local_cwd -cfg log_dir=log/kaggle/w1_p1_4k dist.ddp -j 1x1 --script recsys/dlrm_main.py -- \
-#     --dataset_dir /data/criteo_kaggle_data --pin_memory --shuffle_batches \
-#     --learning_rate 1. --batch_size 4096 --use_sparse_embed_grad --use_cache --use_freq \
-#      --profile_dir "tensorboard_log/kaggle/w1_p1_4k"  --buffer_size 0 --use_overlap --cache_sets 337625
-<<<<<<< HEAD
-
-=======
-# 
->>>>>>> fa984a31
-# torchx run -s local_cwd -cfg log_dir=log/kaggle/w1_p1_2k dist.ddp -j 1x1 --script recsys/dlrm_main.py -- \
-#     --dataset_dir /data/criteo_kaggle_data --pin_memory --shuffle_batches \
-#     --learning_rate 1. --batch_size 2048 --use_sparse_embed_grad --use_cache --use_freq \
-#      --profile_dir "tensorboard_log/kaggle/w1_p1_2k"  --buffer_size 0 --use_overlap --cache_sets 337625
-<<<<<<< HEAD
-
-=======
-# 
->>>>>>> fa984a31
-# torchx run -s local_cwd -cfg log_dir=log/kaggle/w1_p1_1k dist.ddp -j 1x1 --script recsys/dlrm_main.py -- \
-#     --dataset_dir /data/criteo_kaggle_data --pin_memory --shuffle_batches \
-#     --learning_rate 1. --batch_size 1024 --use_sparse_embed_grad --use_cache --use_freq \
-#      --profile_dir "tensorboard_log/kaggle/w1_p1_1k"  --buffer_size 0 --use_overlap --cache_sets 337625
-<<<<<<< HEAD
-
-=======
-# 
->>>>>>> fa984a31
-# torchx run -s local_cwd -cfg log_dir=log/kaggle/w1_p10_16k dist.ddp -j 1x1 --script recsys/dlrm_main.py -- \
-#     --dataset_dir /data/criteo_kaggle_data --pin_memory --shuffle_batches \
-#     --learning_rate 1. --batch_size 16384 --use_sparse_embed_grad --use_cache --use_freq \
-#      --profile_dir "tensorboard_log/kaggle/w1_p10_16k"  --buffer_size 0 --use_overlap --cache_sets 3376257
-<<<<<<< HEAD
-
-=======
-# 
->>>>>>> fa984a31
-# torchx run -s local_cwd -cfg log_dir=log/kaggle/w1_p5_16k dist.ddp -j 1x1 --script recsys/dlrm_main.py -- \
-#     --dataset_dir /data/criteo_kaggle_data --pin_memory --shuffle_batches \
-#     --learning_rate 1. --batch_size 16384 --use_sparse_embed_grad --use_cache --use_freq \
-#      --profile_dir "tensorboard_log/kaggle/w1_p5_16k"  --buffer_size 0 --use_overlap --cache_sets 1688128
-<<<<<<< HEAD
-
-=======
-# 
->>>>>>> fa984a31
-# torchx run -s local_cwd -cfg log_dir=log/kaggle/w1_p2_16k dist.ddp -j 1x1 --script recsys/dlrm_main.py -- \
-#     --dataset_dir /data/criteo_kaggle_data --pin_memory --shuffle_batches \
-#     --learning_rate 1. --batch_size 16384 --use_sparse_embed_grad --use_cache --use_freq \
-#      --profile_dir "tensorboard_log/kaggle/w1_p2_16k"  --buffer_size 0 --use_overlap --cache_sets 675251
-<<<<<<< HEAD
-
-=======
-# 
->>>>>>> fa984a31
-# torchx run -s local_cwd -cfg log_dir=log/kaggle/w1_p0_5_16k dist.ddp -j 1x1 --script recsys/dlrm_main.py -- \
-#     --dataset_dir /data/criteo_kaggle_data --pin_memory --shuffle_batches \
-#     --learning_rate 1. --batch_size 16384 --use_sparse_embed_grad --use_cache --use_freq \
-#      --profile_dir "tensorboard_log/kaggle/w1_p0_5_16k"  --buffer_size 0 --use_overlap --cache_sets 168812
-<<<<<<< HEAD
-
-# torchx run -s local_cwd -cfg log_dir=log/kaggle/w1_p0_1_16k dist.ddp -j 1x1 --script recsys/dlrm_main.py -- \
-#     --dataset_dir /data/criteo_kaggle_data --pin_memory --shuffle_batches \
-#     --learning_rate 1. --batch_size 16384 --use_sparse_embed_grad --use_cache --use_freq \
-#      --profile_dir "tensorboard_log/kaggle/w1_p0_1_16k"  --buffer_size 0 --use_overlap --cache_sets 33762
-=======
-# 
-# torchx run -s local_cwd -cfg log_dir=log/kaggle/w1_p0_1_16k dist.ddp -j 1x1 --script recsys/dlrm_main.py -- \
-#     --dataset_dir /data/criteo_kaggle_data --pin_memory --shuffle_batches \
-#     --learning_rate 1. --batch_size 16384 --use_sparse_embed_grad --use_cache --use_freq \
-#      --profile_dir "tensorboard_log/kaggle/w1_p0_1_16k"  --buffer_size 0 --use_overlap --cache_sets 33762
-# 
->>>>>>> fa984a31
+     --profile_dir "tensorboard_log/kaggle/w${GPUNUM}_p1_16k"  --buffer_size 0 --use_overlap --cache_sets ${CACHESIZE} 2>&1 | tee logs/colo_${GPUNUM}_${BATCHSIZE}_${CACHESIZE}.txt