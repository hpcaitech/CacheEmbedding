#!/bin/bash
set -x

export PYTHONPATH=$HOME/codes/torchrec:$PYTHONPATH

set_n_least_used_CUDA_VISIBLE_DEVICES() {
    local n=${1:-"9999"}
    echo "GPU Memory Usage:"
    local FIRST_N_GPU_IDS=$(nvidia-smi --query-gpu=memory.used --format=csv \
        | tail -n +2 \
        | nl -v 0 \
        | tee /dev/tty \
        | sort -g -k 2 \
        | awk '{print $1}' \
        | head -n $n)
    export CUDA_VISIBLE_DEVICES=$(echo $FIRST_N_GPU_IDS | sed 's/ /,/g')
    echo "Now CUDA_VISIBLE_DEVICES is set to:"
    echo "CUDA_VISIBLE_DEVICES=$CUDA_VISIBLE_DEVICES"
}

<<<<<<< HEAD
# export DATAPATH=/data/scratch/RecSys/embedding_bag
export DATAPATH=custom
=======
export DATAPATH=/data/scratch/RecSys/embedding_bag
>>>>>>> 19065db3
export SCALE="52M" # "4M ""52M" "512M"
export EVAL_ACC=0
export EMB_DIM=128

if [[ ${EVAL_ACC} == 1 ]];  then
EVAL_ACC_FLAG="--eval_acc"
else
export EVAL_ACC_FLAG=""
fi

# local batch size
# 4
# export BATCHSIZE=1024
# export BATCHSIZE=1024

# export BATCHSIZE=4096
# 2
# export BATCHSIZE=8192
# 1

mkdir -p logs
for PREFETCH_NUM in 1 #8 16 32
do
for GPUNUM in 1 # 2
do
for BATCHSIZE in 1024 #2048 4096 1024 #8192 512 ##16384 8192 4096 2048 1024 512     
do
for SHARDTYPE in  "table"
do
for KERNELTYPE in "colossalai" # "uvm_lfu" # "colossalai"
do
# For TorchRec baseline
set_n_least_used_CUDA_VISIBLE_DEVICES ${GPUNUM}
export PLAN=g${GPUNUM}_bs_${BATCHSIZE}_${SHARDTYPE}_pf_${PREFETCH_NUM}_eb_${EMB_DIM}
rm -rf ./tensorboard_log/torchrec_synth/
# env CUDA_LAUNCH_BLOCKING=1 
# timeout -s SIGKILL 30m 
torchx run -s local_cwd -cfg log_dir=log/torchrec_synth/${PLAN} dist.ddp -j 1x${GPUNUM} --script baselines/dlrm_main.py -- \
    --in_memory_binary_criteo_path ${DATAPATH} --kaggle --embedding_dim ${EMB_DIM} --pin_memory \
    --over_arch_layer_sizes "1024,1024,512,256,1" --dense_arch_layer_sizes "512,256,${EMB_DIM}" --shuffle_batches \
    --learning_rate 1. --batch_size ${BATCHSIZE} --profile_dir "" --shard_type ${SHARDTYPE} --kernel_type ${KERNELTYPE}  \
    --synth_size ${SCALE} --prefetch_num ${PREFETCH_NUM} ${EVAL_ACC_FLAG} 2>&1 | tee logs/torchrec_${PLAN}.txt
done
done
done
done
done<|MERGE_RESOLUTION|>--- conflicted
+++ resolved
@@ -18,12 +18,8 @@
     echo "CUDA_VISIBLE_DEVICES=$CUDA_VISIBLE_DEVICES"
 }
 
-<<<<<<< HEAD
 # export DATAPATH=/data/scratch/RecSys/embedding_bag
 export DATAPATH=custom
-=======
-export DATAPATH=/data/scratch/RecSys/embedding_bag
->>>>>>> 19065db3
 export SCALE="52M" # "4M ""52M" "512M"
 export EVAL_ACC=0
 export EMB_DIM=128
@@ -47,13 +43,13 @@
 mkdir -p logs
 for PREFETCH_NUM in 1 #8 16 32
 do
-for GPUNUM in 1 # 2
+for GPUNUM in 1 # 1 # 2
 do
 for BATCHSIZE in 1024 #2048 4096 1024 #8192 512 ##16384 8192 4096 2048 1024 512     
 do
 for SHARDTYPE in  "table"
 do
-for KERNELTYPE in "colossalai" # "uvm_lfu" # "colossalai"
+for KERNELTYPE in "colossalai" # "uvm_lfu" # "colossalai" # "uvm_lfu" # "colossalai"
 do
 # For TorchRec baseline
 set_n_least_used_CUDA_VISIBLE_DEVICES ${GPUNUM}
@@ -65,6 +61,7 @@
     --in_memory_binary_criteo_path ${DATAPATH} --kaggle --embedding_dim ${EMB_DIM} --pin_memory \
     --over_arch_layer_sizes "1024,1024,512,256,1" --dense_arch_layer_sizes "512,256,${EMB_DIM}" --shuffle_batches \
     --learning_rate 1. --batch_size ${BATCHSIZE} --profile_dir "" --shard_type ${SHARDTYPE} --kernel_type ${KERNELTYPE}  \
+    --synth_size ${SCALE} \
     --synth_size ${SCALE} --prefetch_num ${PREFETCH_NUM} ${EVAL_ACC_FLAG} 2>&1 | tee logs/torchrec_${PLAN}.txt
 done
 done
