--- conflicted
+++ resolved
@@ -25,22 +25,14 @@
 do
 for PREFETCH_NUM in 1 #1 8 16 32
 do
-<<<<<<< HEAD
 for GPUNUM in 1 2 4 8
-=======
-for GPUNUM in 8
->>>>>>> 9283fc08
 do
 for KERNELTYPE in "colossalai" # "fused" # "colossalai"
 do
 for BATCHSIZE in 8192 #16384 8192 4096 2048 1024 512     
 do
-<<<<<<< HEAD
 for SHARDTYPE in "table" # "column" "row" "tablecolumn" "tablerow" "table"
 # for SHARDTYPE in "tablerow" 
-=======
-for SHARDTYPE in "table" # "column" "row" "tablecolumn" "tablerow" 
->>>>>>> 9283fc08
 do
 # For TorchRec baseline
 set_n_least_used_CUDA_VISIBLE_DEVICES ${GPUNUM}
