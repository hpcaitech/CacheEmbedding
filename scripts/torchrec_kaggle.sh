--- conflicted
+++ resolved
@@ -32,10 +32,6 @@
 for BATCHSIZE in 4096 #16384 8192 4096 2048 1024 512     
 do
 for SHARDTYPE in "table" # "column" "row" "tablecolumn" "tablerow" 
-<<<<<<< HEAD
-=======
-
->>>>>>> 8d1db10f
 do
 # For TorchRec baseline
 set_n_least_used_CUDA_VISIBLE_DEVICES ${GPUNUM}
