--- conflicted
+++ resolved
@@ -21,10 +21,6 @@
 
 export GPUNUM=1
 
-<<<<<<< HEAD
-
-=======
->>>>>>> 82ebf7ed
 
 for EMB_DIM in 128 #64 96
 do
