--- conflicted
+++ resolved
@@ -31,12 +31,8 @@
 do
 for BATCHSIZE in 4096 #16384 8192 4096 2048 1024 512     
 do
-<<<<<<< HEAD
 for SHARDTYPE in "table" # "column" "row" "tablecolumn" "tablerow" 
-=======
-for SHARDTYPE in "table" # "column" "row" "tablecolumn" "tablerow" "table"
-# for SHARDTYPE in "tablerow" 
->>>>>>> cc54df42
+
 do
 # For TorchRec baseline
 set_n_least_used_CUDA_VISIBLE_DEVICES ${GPUNUM}
