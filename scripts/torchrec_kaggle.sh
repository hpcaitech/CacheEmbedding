#!/bin/bash
set -x

export DATAPATH=/data/scratch/RecSys/criteo_kaggle_data/
# export DATAPATH=/data/criteo_kaggle_data/

set_n_least_used_CUDA_VISIBLE_DEVICES() {
    local n=${1:-"9999"}
    echo "GPU Memory Usage:"
    local FIRST_N_GPU_IDS=$(nvidia-smi --query-gpu=memory.used --format=csv \
        | tail -n +2 \
        | nl -v 0 \
        | tee /dev/tty \
        | sort -g -k 2 \
        | awk '{print $1}' \
        | head -n $n)
    export CUDA_VISIBLE_DEVICES=$(echo $FIRST_N_GPU_IDS | sed 's/ /,/g')
    echo "Now CUDA_VISIBLE_DEVICES is set to:"
    echo "CUDA_VISIBLE_DEVICES=$CUDA_VISIBLE_DEVICES"
}

export GPUNUM=1



# local batch size
# 4
export BATCHSIZE=1024

# export BATCHSIZE=1024

# export BATCHSIZE=4096
# 2
# export BATCHSIZE=8192
# 1
<<<<<<< HEAD
# export BATCHSIZE=16384

# export SHARDTYPE="colossalai"
# 01:37
export SHARDTYPE="uvm_lfu"
=======
export BATCHSIZE=4096

export SHARDTYPE="colossalai"
# export SHARDTYPE="uvm_lfu"

set_n_least_used_CUDA_VISIBLE_DEVICES() {
    local n=${1:-"9999"}
    echo "GPU Memory Usage:"
    local FIRST_N_GPU_IDS=$(nvidia-smi --query-gpu=memory.used --format=csv \
        | tail -n +2 \
        | nl -v 0 \
        | tee /dev/tty \
        | sort -g -k 2 \
        | awk '{print $1}' \
        | head -n $n)
    export CUDA_VISIBLE_DEVICES=$(echo $FIRST_N_GPU_IDS | sed 's/ /,/g')
    echo "Now CUDA_VISIBLE_DEVICES is set to:"
    echo "CUDA_VISIBLE_DEVICES=$CUDA_VISIBLE_DEVICES"
}
182 
set_n_least_used_CUDA_VISIBLE_DEVICES ${GPUNUM}
>>>>>>> 20463337

mkdir -p logs

for GPUNUM in 1
do
for BATCHSIZE in 16384 #16384 8192 4096 2048 1024 512     
do
for SHARDTYPE in  "colossalai" #"uvm" "colossalai"
do
# For TorchRec baseline
set_n_least_used_CUDA_VISIBLE_DEVICES ${GPUNUM}
rm -rf ./tensorboard_log/torchrec_kaggle/w${GPUNUM}_${BATCHSIZE}_${SHARDTYPE}
# env CUDA_LAUNCH_BLOCKING=1 
timeout -s SIGKILL 30m torchx run -s local_cwd -cfg log_dir=log/torchrec_kaggle/w${GPUNUM}_${BATCHSIZE} dist.ddp -j 1x${GPUNUM} --script baselines/dlrm_main.py -- \
    --in_memory_binary_criteo_path ${DATAPATH} --kaggle --embedding_dim 128 --pin_memory \
    --over_arch_layer_sizes "1024,1024,512,256,1" --dense_arch_layer_sizes "512,256,128" --shuffle_batches \
    --learning_rate 1. --batch_size ${BATCHSIZE} --profile_dir "tensorboard_log/torchrec_kaggle/w${GPUNUM}_${BATCHSIZE}_${SHARDTYPE}" --sharder_type ${SHARDTYPE} --eval_acc 2>&1 | tee logs/torchrec_${GPUNUM}_${BATCHSIZE}_${SHARDTYPE}.txt
done
done
done
# exit(0)
# torchx run -s local_cwd -cfg log_dir=log/torchrec_kaggle/w2_16k dist.ddp -j 1x2 --script baselines/dlrm_main.py -- \
#     --in_memory_binary_criteo_path /data/criteo_kaggle_data --kaggle --embedding_dim 128 --pin_memory \
#     --over_arch_layer_sizes "1024,1024,512,256,1" --dense_arch_layer_sizes "512,256,128" --shuffle_batches \
#     --learning_rate 1. --batch_size 8192  --profile_dir "tensorboard_log/torchrec_kaggle/w2_16k"

# torchx run -s local_cwd -cfg log_dir=log/torchrec_kaggle/w4_16k dist.ddp -j 1x4 --script baselines/dlrm_main.py -- \
#     --in_memory_binary_criteo_path /data/criteo_kaggle_data --kaggle --embedding_dim 128 --pin_memory \
#     --over_arch_layer_sizes "1024,1024,512,256,1" --dense_arch_layer_sizes "512,256,128" --shuffle_batches \
#     --learning_rate 1. --batch_size 4096  --profile_dir "tensorboard_log/torchrec_kaggle/w4_16k"

# torchx run -s local_cwd -cfg log_dir=log/torchrec_kaggle/w8_16k dist.ddp -j 1x8 --script baselines/dlrm_main.py -- \
#     --in_memory_binary_criteo_path /data/criteo_kaggle_data --kaggle --embedding_dim 128 --pin_memory \
#     --over_arch_layer_sizes "1024,1024,512,256,1" --dense_arch_layer_sizes "512,256,128" --shuffle_batches \
#     --learning_rate 1. --batch_size 2048  --profile_dir "tensorboard_log/torchrec_kaggle/w8_16k"<|MERGE_RESOLUTION|>--- conflicted
+++ resolved
@@ -20,27 +20,18 @@
 }
 
 export GPUNUM=1
-
+export PREFETCH_NUM=4
 
 
 # local batch size
 # 4
-export BATCHSIZE=1024
-
+# export BATCHSIZE=1024
 # export BATCHSIZE=1024
 
 # export BATCHSIZE=4096
 # 2
 # export BATCHSIZE=8192
 # 1
-<<<<<<< HEAD
-# export BATCHSIZE=16384
-
-# export SHARDTYPE="colossalai"
-# 01:37
-export SHARDTYPE="uvm_lfu"
-=======
-export BATCHSIZE=4096
 
 export SHARDTYPE="colossalai"
 # export SHARDTYPE="uvm_lfu"
@@ -59,9 +50,8 @@
     echo "Now CUDA_VISIBLE_DEVICES is set to:"
     echo "CUDA_VISIBLE_DEVICES=$CUDA_VISIBLE_DEVICES"
 }
-182 
+
 set_n_least_used_CUDA_VISIBLE_DEVICES ${GPUNUM}
->>>>>>> 20463337
 
 mkdir -p logs
 
@@ -73,15 +63,17 @@
 do
 # For TorchRec baseline
 set_n_least_used_CUDA_VISIBLE_DEVICES ${GPUNUM}
-rm -rf ./tensorboard_log/torchrec_kaggle/w${GPUNUM}_${BATCHSIZE}_${SHARDTYPE}
+export PLAN=g${GPUNUM}_bs_${BATCHSIZE}_${SHARDTYPE}_pf_${PREFETCH_NUM}
+rm -rf ./tensorboard_log/torchrec_kaggle/
 # env CUDA_LAUNCH_BLOCKING=1 
-timeout -s SIGKILL 30m torchx run -s local_cwd -cfg log_dir=log/torchrec_kaggle/w${GPUNUM}_${BATCHSIZE} dist.ddp -j 1x${GPUNUM} --script baselines/dlrm_main.py -- \
+timeout -s SIGKILL 30m torchx run -s local_cwd -cfg log_dir=log/torchrec_kaggle/${PLAN} dist.ddp -j 1x${GPUNUM} --script baselines/dlrm_main.py -- \
     --in_memory_binary_criteo_path ${DATAPATH} --kaggle --embedding_dim 128 --pin_memory \
     --over_arch_layer_sizes "1024,1024,512,256,1" --dense_arch_layer_sizes "512,256,128" --shuffle_batches \
-    --learning_rate 1. --batch_size ${BATCHSIZE} --profile_dir "tensorboard_log/torchrec_kaggle/w${GPUNUM}_${BATCHSIZE}_${SHARDTYPE}" --sharder_type ${SHARDTYPE} --eval_acc 2>&1 | tee logs/torchrec_${GPUNUM}_${BATCHSIZE}_${SHARDTYPE}.txt
+    --learning_rate 1. --batch_size ${BATCHSIZE} --profile_dir "tensorboard_log/torchrec_kaggle/${PLAN}" --sharder_type ${SHARDTYPE} --prefetch_num ${PREFETCH_NUM} --eval_acc 2>&1 | tee logs/torchrec_${GPUNUM}_${BATCHSIZE}_${SHARDTYPE}.txt
 done
 done
 done
+
 # exit(0)
 # torchx run -s local_cwd -cfg log_dir=log/torchrec_kaggle/w2_16k dist.ddp -j 1x2 --script baselines/dlrm_main.py -- \
 #     --in_memory_binary_criteo_path /data/criteo_kaggle_data --kaggle --embedding_dim 128 --pin_memory \
