--- conflicted
+++ resolved
@@ -25,15 +25,10 @@
 export GPUNUM=1
 export PREFETCH_NUM=16
 export EVAL_ACC=0
-<<<<<<< HEAD
-# export SHARDTYPE="colossalai"
-export SHARDTYPE="uvm_lfu"
-export EMB_DIM=32
-=======
-export SHARDTYPE="colossalai"
+export KERNELTYPE="colossalai"
+export SHARDTYPE="table"
 # export SHARDTYPE="uvm_lfu"
 export EMB_DIM=128
->>>>>>> d47e501d
 
 if [[ ${EVAL_ACC} == 1 ]];  then
 EVAL_ACC_FLAG="--eval_acc"
@@ -51,22 +46,19 @@
 # export BATCHSIZE=8192
 # 1
 
-mkdir -p cai_logs
-for EMB_DIM in 64 96
+
+for EMB_DIM in 32 #64 96
 do
-for PREFETCH_NUM in 1 8 16 32
+for PREFETCH_NUM in 2 #1 8 16 32
 do
 for GPUNUM in 2
 do
-<<<<<<< HEAD
-for BATCHSIZE in 16384 8192 4096 2048 1024 512   #2048 4096 1024 #8192 512 ##16384 8192 4096 2048 1024 512     
+for BATCHSIZE in 1024 #2048 4096 1024 #8192 512 ##16384 8192 4096 2048 1024 512     
 do
-for SHARDTYPE in  "colossalai"
-=======
-for BATCHSIZE in 512  #2048 4096 1024 #8192 512 ##16384 8192 4096 2048 1024 512     
+for KERNELTYPE in   "uvm_lfu" #"colossalai" #"uvm_lfu" #"colossalai"
 do
-for SHARDTYPE in  "colossalai" #"uvm_lfu" #"colossalai"
->>>>>>> d47e501d
+for SHARDTYPE in "table" "column" "row" "tablecolumn" "tablerow" 
+# for SHARDTYPE in "tablerow" 
 do
 # For TorchRec baseline
 set_n_least_used_CUDA_VISIBLE_DEVICES ${GPUNUM}
@@ -74,10 +66,14 @@
 rm -rf ./tensorboard_log/torchrec_kaggle/
 # env CUDA_LAUNCH_BLOCKING=1 
 # timeout -s SIGKILL 30m 
+LOG_DIR=./logs/${KERNELTYPE}_${SHARDTYPE}_logs
+mkdir -p ${LOG_DIR}
+
 torchx run -s local_cwd -cfg log_dir=log/torchrec_kaggle/${PLAN} dist.ddp -j 1x${GPUNUM} --script baselines/dlrm_main.py -- \
     --in_memory_binary_criteo_path ${DATAPATH} --kaggle --embedding_dim ${EMB_DIM} --pin_memory \
     --over_arch_layer_sizes "1024,1024,512,256,1" --dense_arch_layer_sizes "512,256,${EMB_DIM}" --shuffle_batches \
-    --learning_rate 1. --batch_size ${BATCHSIZE} --profile_dir "tensorboard_log/torchrec_kaggle/${PLAN}" --sharder_type ${SHARDTYPE} --prefetch_num ${PREFETCH_NUM} ${EVAL_ACC_FLAG} 2>&1 | tee cai_logs/torchrec_${PLAN}.txt
+    --learning_rate 1. --batch_size ${BATCHSIZE} --profile_dir "tensorboard_log/torchrec_kaggle/${PLAN}" --shard_type ${SHARDTYPE} --kernel_type ${KERNELTYPE} --prefetch_num ${PREFETCH_NUM} ${EVAL_ACC_FLAG} 2>&1 | tee ./${LOG_DIR}/torchrec_${PLAN}.txt
+done
 done
 done
 done
