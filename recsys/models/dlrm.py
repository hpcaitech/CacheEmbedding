--- conflicted
+++ resolved
@@ -52,18 +52,7 @@
                 buffer_size=buffer_size,
             )
         else:
-<<<<<<< HEAD
-            raise NotImplementedError()
-            self.embed = FusedHybridParallelEmbeddingBag(sum(num_embeddings_per_feature),
-                                                         embedding_dim,
-                                                         fused_op=fused_op,
-                                                         mode=reduction_mode,
-                                                         sparse=sparse,
-                                                         include_last_offset=True,
-                                                         output_device_type=output_device_type)
-=======
             raise NotImplementedError("Other EmbeddingBags are under development")
->>>>>>> 43c74405
 
         if is_dist_dataloader:
             self.kjt_collector = KJTAllToAll(gpc.get_group(ParallelMode.GLOBAL))
