--- conflicted
+++ resolved
@@ -7,11 +7,6 @@
 
 from .base_dataiter import BaseStreamDataIter
 
-<<<<<<< HEAD
-T_co = TypeVar('T_co', covariant=True)
-
-=======
->>>>>>> 43c74405
 
 class CudaStreamDataIter(BaseStreamDataIter):
     """
