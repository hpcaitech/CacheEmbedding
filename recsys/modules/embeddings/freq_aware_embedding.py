import numpy as np
import torch
from torch import nn
import torch.nn.functional as F
from typing import List, Optional
import sys

class ChunkCUDAWeightMgr(object):
    """
    Manage Chunk Weights on CPU and CUDA memory.
    CPU maintains a replica of the original weight. CUDA maintains a subset of weight chunks.
    During training, we need to swapin/out chunks.
    """

    def __init__(self, weight: torch.Tensor, chunk_size: int = 16 * 1024 * 1024, cuda_chunk_num: int = 0) -> None:
        self.chunk_size = chunk_size
        self.num_embeddings, self.embedding_dim = weight.shape
        self.cuda_chunk_num = cuda_chunk_num

<<<<<<< HEAD
        self.cuda_partial_weight = torch.nn.Parameter(torch.empty(cuda_chunk_num * chunk_size * self.embedding_dim, device=torch.cuda.current_device()))
=======
        device = torch.device('cuda', torch.cuda.current_device())
        self.cuda_partial_weight = torch.empty(cuda_chunk_num * chunk_size, self.embedding_dim, device=device)
>>>>>>> bac7496e

        self.chunk_num = (self.num_embeddings + chunk_size - 1) // chunk_size

        # TODO() handle cases where `num_embeddings` is not divisible by chunk_size
        if weight.device.type == 'cuda':
            weight = weight.cpu()
<<<<<<< HEAD
        self.cpu_weight = torch.chunk(weight.detach(), self.chunk_num, dim = 0)
=======
        self.cpu_weight = torch.chunk(weight, self.chunk_num, dim=0)
>>>>>>> bac7496e

        # IndexMappingTable: id-> chunk_id, offset_in_chunk
        # a static table build by reorder.
        self.id_to_chunk_ids_mapping = []
        # CachedChunkTable: dict(slot_idx, (chunk_id, offset)) in self.cuda_partial_weight
        self.cached_chunk_table = {}

    def cuda_available_chunk_num(self):
        return self.cuda_chunk_num - len(self.cached_chunk_table)

    def reorder(self, ids_freq_mapping: Optional[List[int]] = None):
        """reorder the cpu_weight according to ids' frequency in dataset before training.
        Also Build the IndexMappingTable, aka id_to_chunk_ids_mapping.
        Args:
            ids_freq_mapping (List[int]): a list, idx is id number, value is freq. if None no reorder
        """
        if ids_freq_mapping is not None:
            sorted_idx = np.flipud(np.argsort(ids_freq_mapping))

        for _id in range(self.num_embeddings):
            self.id_to_chunk_ids_mapping.append(divmod((sorted_idx[_id] if ids_freq_mapping else _id), self.chunk_size))

    def prepare_ids(self, ids: List[int]) -> List[int]:
        """
        move the chunks w.r.t. ids into CUDA memory

        Args:
            ids (List[int]): the ids to be computed
        Returns:
            (List[int]): indices on the cuda_partial_weight.
        """
        chunk_id_set = set()
        for id in ids:
            chunk_id, offset = self.id_to_chunk_ids_mapping[id]
            chunk_id_set.add(chunk_id)

        # move chunk_id_set to CUDA
        cpu_chunk_id_list = []
        for chunk_id in chunk_id:
            if chunk_id not in self.cached_chunk_table:
                cpu_chunk_id_list.append(chunk_id)

        self._prepare_cuda_chunks(self, cpu_chunk_id_list)

    def _prepare_cuda_chunks(self, chunk_ids: List[int]) -> None:
        """prepare chunks in chunk_ids on CUDA memory
        Args:
            chunk_ids (List[int]): the chunks to be placed on CUDA
        """
        pass

<<<<<<< HEAD
    def _evict(self):
=======
    def _evict(self, evit_chunk_num: int):
>>>>>>> bac7496e
        """
        evict one chunk from cuda to cpu.
        """
        min_chunk_id = 2 * self.chunk_num
        min_slot_id = None
        min_offset = None
        for slot_id, (chunk_id, offset) in self.cached_chunk_table.items():
            if chunk_id < min_chunk_id:
                min_chunk_id = chunk_id
                min_slot_id = slot_id
                min_offset = offset
        
        cuda_tensor = torch.narrow(self.cuda_partial_weight, 0, min_offset, self.chunk_size * self.embedding_dim).view(self.chunk_size, self.embedding_dim)
        self.cpu_weight[min_chunk_id].data.copy_(cuda_tensor)

        # update CCT
        self.cached_chunk_table.pop(min_slot_id) 

    def _find_free_cuda_chunk(self):
        for slot_idx in range(self.cuda_chunk_num):
            if slot_idx not in self.cached_chunk_table:
                return slot_idx
        return -1

    def _admit(self, chunk_id: int):
        """
        move in chunk_id to CUDA

        Args:
            chunk_id (int): the id of chunk to be moved in
        """
        # find a free slot
        slot_id = self._find_free_cuda_chunk()

        if slot_id == -1:
            # evict one chunk
            self._evict(1)

        slot_offset = slot_id * self.chunk_size

        # copy payload from cpu to cuda
<<<<<<< HEAD
        cuda_tensor = torch.narrow(self.cuda_partial_weight, 0, slot_offset, self.chunk_size * self.embedding_dim).view(self.chunk_size, self.embedding_dim)
        cuda_tensor.data.copy_(self.cpu_weight[chunk_id])
=======
        cuda_tensor = torch.narrow(self.cuda_partial_weight, 0, slot_offset,
                                   self.chunk_size * self.embedding_dim).view(self.chunk_size, self.embedding_dim)
        cuda_tensor.copy_(self.cpu_weight[chunk_id])
>>>>>>> bac7496e

        # update the CCT
        self.cached_chunk_table[slot_id] = (chunk_id, slot_offset)


class FreqAwareEmbeddingBag(nn.EmbeddingBag):

    def preprocess(self, chunk_size: int, cuda_chunk_num: int, ids_freq_mapping: List[int]):
        """
        Called after initialized. 
        Reorder the weight rows according to the ids_freq_mapping.
        Then, let the weights of the Module be managed by a ChunkCUDAWeightMgr.
        Args:
            chunk_size (int): chunk size
            cuda_chunk_num (int): number of chunk can be hosted in CUDA memory
            ids_freq_mapping (List[int]): a list, idx is id number, value is freq
        """
        self.chunkweightmgr = ChunkCUDAWeightMgr(self.weight, chunk_size, cuda_chunk_num, ids_freq_mapping)

    def forward(self, indices, offsets=None, per_sample_weights=None):
        reorder_ids = self.chunkweightmgr.prepare_ids(indices)

        embeddings = F.embedding_bag(reorder_ids, self.chunkweightmgr.cuda_partial_weight, offsets, self.max_norm,
                                     self.norm_type, self.scale_grad_by_freq, self.mode, self.sparse,
                                     per_sample_weights, self.include_last_offset, self.padding_idx)
        return embeddings<|MERGE_RESOLUTION|>--- conflicted
+++ resolved
@@ -17,23 +17,14 @@
         self.num_embeddings, self.embedding_dim = weight.shape
         self.cuda_chunk_num = cuda_chunk_num
 
-<<<<<<< HEAD
         self.cuda_partial_weight = torch.nn.Parameter(torch.empty(cuda_chunk_num * chunk_size * self.embedding_dim, device=torch.cuda.current_device()))
-=======
-        device = torch.device('cuda', torch.cuda.current_device())
-        self.cuda_partial_weight = torch.empty(cuda_chunk_num * chunk_size, self.embedding_dim, device=device)
->>>>>>> bac7496e
 
         self.chunk_num = (self.num_embeddings + chunk_size - 1) // chunk_size
 
         # TODO() handle cases where `num_embeddings` is not divisible by chunk_size
         if weight.device.type == 'cuda':
             weight = weight.cpu()
-<<<<<<< HEAD
         self.cpu_weight = torch.chunk(weight.detach(), self.chunk_num, dim = 0)
-=======
-        self.cpu_weight = torch.chunk(weight, self.chunk_num, dim=0)
->>>>>>> bac7496e
 
         # IndexMappingTable: id-> chunk_id, offset_in_chunk
         # a static table build by reorder.
@@ -85,11 +76,7 @@
         """
         pass
 
-<<<<<<< HEAD
     def _evict(self):
-=======
-    def _evict(self, evit_chunk_num: int):
->>>>>>> bac7496e
         """
         evict one chunk from cuda to cpu.
         """
@@ -126,19 +113,13 @@
 
         if slot_id == -1:
             # evict one chunk
-            self._evict(1)
+            self._evict()
 
         slot_offset = slot_id * self.chunk_size
 
         # copy payload from cpu to cuda
-<<<<<<< HEAD
         cuda_tensor = torch.narrow(self.cuda_partial_weight, 0, slot_offset, self.chunk_size * self.embedding_dim).view(self.chunk_size, self.embedding_dim)
         cuda_tensor.data.copy_(self.cpu_weight[chunk_id])
-=======
-        cuda_tensor = torch.narrow(self.cuda_partial_weight, 0, slot_offset,
-                                   self.chunk_size * self.embedding_dim).view(self.chunk_size, self.embedding_dim)
-        cuda_tensor.copy_(self.cpu_weight[chunk_id])
->>>>>>> bac7496e
 
         # update the CCT
         self.cached_chunk_table[slot_id] = (chunk_id, slot_offset)
