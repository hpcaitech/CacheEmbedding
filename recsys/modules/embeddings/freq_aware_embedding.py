import numpy as np
import torch
from torch import nn
import torch.nn.functional as F
from typing import List, Optional
from contexttimer import Timer

class ChunkCUDAWeightMgr(object):
    """
    Manage Chunk Weights on CPU and CUDA memory.
    CPU maintains a replica of the original weight. CUDA maintains a subset of weight chunks.
    During training, we need to swapin/out chunks.
    """

    def __init__(self, weight: torch.Tensor, chunk_size: int = 16 * 1024 * 1024, cuda_chunk_num: int = 0) -> None:
        self.chunk_size = chunk_size
        self.num_embeddings, self.embedding_dim = weight.shape
        self.cuda_chunk_num = cuda_chunk_num

        self.elem_size_in_byte = weight.element_size() 

        self.cuda_partial_weight = torch.nn.Parameter(torch.empty(cuda_chunk_num * chunk_size * self.embedding_dim, device=torch.cuda.current_device()))

        self.chunk_num = (self.num_embeddings + chunk_size - 1) // chunk_size

        if weight.device.type == 'cuda':
            weight = weight.cpu()

        # handle cases where `num_embeddings` is not divisible by chunk_size
        mod = weight.shape[0] % chunk_size
        if mod > 0:
            with torch.no_grad():
                padding = torch.zeros(chunk_size - mod, weight.shape[1], device=weight.device, dtype=weight.dtype)
                weight = torch.cat([weight, padding], dim=0)
        self.cpu_weight = torch.chunk(weight.detach(), self.chunk_num, dim=0)

        self.cpu_weight = [t.pin_memory() for t in self.cpu_weight]

        # IndexMappingTable: id-> chunk_id, offset_in_chunk
        # a static table build by reorder.
        self.index_mapping_table = []
        # CachedChunkTable: dict(slot_idx, (chunk_id, offset)) in self.cuda_partial_weight
        self.cached_chunk_table = {}
<<<<<<< HEAD
=======
        # chunk_id, offset in cuda_partial_weight
        self.chunk_id_cuda_offset = {}
>>>>>>> 50420039

        self._cpu_to_cuda_numel = 0
        self._cpu_to_cuda_elpase = 0
        self._cuda_to_cpu_numel = 0
        self._cuda_to_cpu_elapse = 0

    def _reset_comm_stats(self):
        self._cpu_to_cuda_numel = 0
        self._cuda_to_cpu_numel = 0
    
    def _chunk_in_cuda(self, chunk_id) -> bool:
        for slot_idx, (chunk_id, offset) in self.cached_chunk_table.items():
            if slot_idx == chunk_id:
                return True
        return False

    def cuda_available_chunk_num(self):
        return self.cuda_chunk_num - len(self.cached_chunk_table)

    def reorder(self, ids_freq_mapping: Optional[List[int]] = None):
        """reorder the cpu_weight according to ids' frequency in dataset before training.
        Also Build the IndexMappingTable, aka index_mapping_table.
        Args:
            ids_freq_mapping (List[int]): a list, idx is id number, value is freq. if None no reorder
        """
        if ids_freq_mapping is not None:
            sorted_idx = np.flipud(np.argsort(ids_freq_mapping))

        for _id in range(self.num_embeddings):
            self.index_mapping_table.append(divmod((sorted_idx[_id] if ids_freq_mapping else _id), self.chunk_size))

    def _id_to_cached_cuda_id(self, id : int) -> int:
        """
        convert an id from the dataset to index in self.partial_cuda_weight

        Args:
            id (int): an id from the dataset

        Returns:
            int: the index in self.partial_cuda_weight
        """
        chunk_id, offset_in_chunk = self.index_mapping_table[id]
        return self.chunk_id_cuda_offset[chunk_id] + offset_in_chunk

    def prepare_ids(self, ids: List[int]) -> List[int]:
        """
        move the chunks w.r.t. ids into CUDA memory

        Args:
            ids (List[int]): the ids to be computed
        Returns:
            (List[int]): indices on the cuda_partial_weight.
        """
        chunk_id_set = set()
        for id in ids:
            chunk_id, offset_in_chunk = self.index_mapping_table[id]
            chunk_id_set.add(chunk_id)

        # move chunk_id_set to CUDA
        cpu_chunk_id_list = []
        for chunk_id in chunk_id:
            if chunk_id not in self.cached_chunk_table.items():
                cpu_chunk_id_list.append(chunk_id)

        self._prepare_cuda_chunks(self, cpu_chunk_id_list)

        # new ids chunk_offset + offset_in_chunk
        mapped_ids = [self._id_to_cached_cuda_id(id) for id in ids]
        return mapped_ids

    def _prepare_cuda_chunks(self, chunk_ids: List[int]) -> None:
        """prepare chunks in chunk_ids on CUDA memory
        Args:
            chunk_ids (List[int]): the chunks to be placed on CUDA
        """
        for chunk_id in chunk_ids:
            if self._chunk_in_cuda(chunk_id):
                continue

            if self._find_free_cuda_slot() == -1:
                self._evict()
            self._admit(chunk_id)

    def _evict(self):
        """
        evict one chunk from cuda to cpu.
        """
        min_chunk_id = 2 * self.chunk_num
        min_slot_id = None
        min_offset = None
        for slot_id, (chunk_id, offset) in self.cached_chunk_table.items():
            if chunk_id < min_chunk_id:
                min_chunk_id = chunk_id
                min_slot_id = slot_id
                min_offset = offset
        
        with Timer() as timer:
            cuda_tensor = torch.narrow(self.cuda_partial_weight, 0, min_offset, self.chunk_size * self.embedding_dim).view(self.chunk_size, self.embedding_dim)
            self.cpu_weight[min_chunk_id].data.copy_(cuda_tensor)

        # update CCT
        self.cached_chunk_table.pop(min_slot_id) 
<<<<<<< HEAD
=======
        self.chunk_id_cuda_offset.pop(min_chunk_id)

>>>>>>> 50420039
        self._cuda_to_cpu_numel += self.chunk_size * self.embedding_dim
        self._cuda_to_cpu_elapse += timer.elapsed

    def _find_free_cuda_slot(self) -> int:
        for slot_idx in range(self.cuda_chunk_num):
            if slot_idx not in self.cached_chunk_table:
                return slot_idx
        return -1

    def _admit(self, chunk_id: int):
        """
        move in chunk_id to CUDA

        Args:
            chunk_id (int): the id of chunk to be moved in
        """
        # find a free slot
        slot_id = self._find_free_cuda_slot()

        if slot_id == -1:
            # evict one chunk
            self._evict()

        slot_offset = slot_id * self.chunk_size

        # copy payload from cpu to cuda
        with Timer() as timer:
            cuda_tensor = torch.narrow(self.cuda_partial_weight, 0, slot_offset, self.chunk_size * self.embedding_dim).view(self.chunk_size, self.embedding_dim)
            cuda_tensor.data.copy_(self.cpu_weight[chunk_id])

        # update the CCT
        self.cached_chunk_table[slot_id] = (chunk_id, slot_offset)
<<<<<<< HEAD
        self._cpu_to_cuda_numel += self.chunk_size * self.embedding_dim
        self._cpu_to_cuda_elpase += timer.elapsed

    def print_comm_stats(self):
        if self._cuda_to_cpu_numel > 0:
            print(f"CUDA->CPU BWD {self._cuda_to_cpu_numel * self.elem_size_in_byte / 1e6 / self._cuda_to_cpu_elapse} MB/s {self._cuda_to_cpu_numel / 1e6} M elem")
        if self._cpu_to_cuda_numel > 0:
            print(f"CPU->CUDA BWD {self._cpu_to_cuda_numel * self.elem_size_in_byte / 1e6 / self._cpu_to_cuda_elpase} MB/s {self._cpu_to_cuda_numel / 1e6} M elem")

=======
        self.chunk_id_cuda_offset[chunk_id] = slot_offset

        self._cpu_to_cuda_numel += self.chunk_size * self.embedding_dim
        self._cpu_to_cuda_elpase += timer.elapsed

    def print_comm_stats(self):
        if self._cuda_to_cpu_numel > 0:
            print(f"CUDA->CPU BWD {self._cuda_to_cpu_numel * self.elem_size_in_byte / 1e6 / self._cuda_to_cpu_elapse} MB/s {self._cuda_to_cpu_numel / 1e6} M elem")
        if self._cpu_to_cuda_numel > 0:
            print(f"CPU->CUDA BWD {self._cpu_to_cuda_numel * self.elem_size_in_byte / 1e6 / self._cpu_to_cuda_elpase} MB/s {self._cpu_to_cuda_numel / 1e6} M elem")

>>>>>>> 50420039
class FreqAwareEmbeddingBag(nn.EmbeddingBag):
    def preprocess(self, chunk_size: int, cuda_chunk_num: int, ids_freq_mapping: List[int]):
        """
        Called after initialized. 
        Reorder the weight rows according to the ids_freq_mapping.
        Then, let the weights of the Module be managed by a ChunkCUDAWeightMgr.
        Args:
            chunk_size (int): chunk size
            cuda_chunk_num (int): number of chunk can be hosted in CUDA memory
            ids_freq_mapping (List[int]): a list, idx is id number, value is freq
        """
        self.chunkweightmgr = ChunkCUDAWeightMgr(self.weight, chunk_size, cuda_chunk_num, ids_freq_mapping)

    def forward(self, indices, offsets=None, per_sample_weights=None):
        reorder_ids = self.chunkweightmgr.prepare_ids(indices)

        embeddings = F.embedding_bag(reorder_ids, self.chunkweightmgr.cuda_partial_weight, offsets, self.max_norm,
                                     self.norm_type, self.scale_grad_by_freq, self.mode, self.sparse,
                                     per_sample_weights, self.include_last_offset, self.padding_idx)

        return embeddings<|MERGE_RESOLUTION|>--- conflicted
+++ resolved
@@ -41,11 +41,8 @@
         self.index_mapping_table = []
         # CachedChunkTable: dict(slot_idx, (chunk_id, offset)) in self.cuda_partial_weight
         self.cached_chunk_table = {}
-<<<<<<< HEAD
-=======
         # chunk_id, offset in cuda_partial_weight
         self.chunk_id_cuda_offset = {}
->>>>>>> 50420039
 
         self._cpu_to_cuda_numel = 0
         self._cpu_to_cuda_elpase = 0
@@ -148,11 +145,8 @@
 
         # update CCT
         self.cached_chunk_table.pop(min_slot_id) 
-<<<<<<< HEAD
-=======
         self.chunk_id_cuda_offset.pop(min_chunk_id)
 
->>>>>>> 50420039
         self._cuda_to_cpu_numel += self.chunk_size * self.embedding_dim
         self._cuda_to_cpu_elapse += timer.elapsed
 
@@ -185,7 +179,8 @@
 
         # update the CCT
         self.cached_chunk_table[slot_id] = (chunk_id, slot_offset)
-<<<<<<< HEAD
+        self.chunk_id_cuda_offset[chunk_id] = slot_offset
+
         self._cpu_to_cuda_numel += self.chunk_size * self.embedding_dim
         self._cpu_to_cuda_elpase += timer.elapsed
 
@@ -195,19 +190,6 @@
         if self._cpu_to_cuda_numel > 0:
             print(f"CPU->CUDA BWD {self._cpu_to_cuda_numel * self.elem_size_in_byte / 1e6 / self._cpu_to_cuda_elpase} MB/s {self._cpu_to_cuda_numel / 1e6} M elem")
 
-=======
-        self.chunk_id_cuda_offset[chunk_id] = slot_offset
-
-        self._cpu_to_cuda_numel += self.chunk_size * self.embedding_dim
-        self._cpu_to_cuda_elpase += timer.elapsed
-
-    def print_comm_stats(self):
-        if self._cuda_to_cpu_numel > 0:
-            print(f"CUDA->CPU BWD {self._cuda_to_cpu_numel * self.elem_size_in_byte / 1e6 / self._cuda_to_cpu_elapse} MB/s {self._cuda_to_cpu_numel / 1e6} M elem")
-        if self._cpu_to_cuda_numel > 0:
-            print(f"CPU->CUDA BWD {self._cpu_to_cuda_numel * self.elem_size_in_byte / 1e6 / self._cpu_to_cuda_elpase} MB/s {self._cpu_to_cuda_numel / 1e6} M elem")
-
->>>>>>> 50420039
 class FreqAwareEmbeddingBag(nn.EmbeddingBag):
     def preprocess(self, chunk_size: int, cuda_chunk_num: int, ids_freq_mapping: List[int]):
         """
