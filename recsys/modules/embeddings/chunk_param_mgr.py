--- conflicted
+++ resolved
@@ -48,7 +48,6 @@
         self.index_mapping_table = []
 
         # id -> chunk_id
-<<<<<<< HEAD
         self.IMP_chunkid_Embedding = torch.nn.Embedding(self.num_embeddings,
                                                         1,
                                                         _weight=torch.range(0, self.num_embeddings - 1).view(
@@ -60,13 +59,6 @@
                                                               _weight=torch.range(0, self.num_embeddings - 1).view(
                                                                   self.num_embeddings, 1),
                                                               device=torch.cuda.current_device())
-=======
-        self.IMP_chunkid_Embedding = torch.nn.Embedding(self.num_embeddings, 1, _weight = torch.range(0, self.num_embeddings - 1).view(self.num_embeddings, 1),
-                                    device=torch.cuda.current_device())
-        # id -> offset_in_chunk
-        self.IMP_offsetinchunk_Embedding = torch.nn.Embedding(self.num_embeddings, 1, _weight = torch.range(0, self.num_embeddings - 1).view(self.num_embeddings, 1), 
-                                    device=torch.cuda.current_device())
->>>>>>> 5062f1cf
         self.IMP_chunkid_Embedding.requires_grad_ = False
         self.IMP_offsetinchunk_Embedding.requires_grad_ = False
 
@@ -75,12 +67,8 @@
         # chunk_id, offset in cuda_partial_weight
         self.chunk_id_cuda_offset = {}
         # chunk_ids -> offset in cuda_partial_weight
-<<<<<<< HEAD
+
         self.CCT = torch.nn.Embedding(self.chunk_num, 1, device=torch.cuda.current_device())
-=======
-        self.CCT = torch.nn.Embedding(self.chunk_num, 1, 
-                                      device=torch.cuda.current_device())
->>>>>>> 5062f1cf
         self.CCT.weight.requires_grad_ = False
 
         self.evict_backlist = set()
@@ -101,12 +89,9 @@
         Returns:
             torch.Tensor: a piece of memory in CPU weight corresponding to chunk id's payload. The tensor is 1-D.
         """
-<<<<<<< HEAD
+
         return self.cpu_weight.data.view(-1).narrow(0,
                                                     int(chunk_id) * self.chunk_size * self.embedding_dim,
-=======
-        return self.cpu_weight.data.view(-1).narrow(0, int(chunk_id) * self.chunk_size * self.embedding_dim,
->>>>>>> 5062f1cf
                                                     self.chunk_size * self.embedding_dim).view(
                                                         self.chunk_size, self.embedding_dim)
 
@@ -143,11 +128,7 @@
             self.IMP_offsetinchunk_Embedding.weight[_id] = offset_in_chunk
         self.IMP_chunkid_Embedding = self.IMP_chunkid_Embedding.cuda()
         self.IMP_offsetinchunk_Embedding = self.IMP_offsetinchunk_Embedding.cuda()
-<<<<<<< HEAD
-
-=======
-    
->>>>>>> 5062f1cf
+
     @torch.no_grad()
     def _id_to_cached_cuda_id(self, ids: torch.Tensor) -> torch.Tensor:
         """
@@ -177,16 +158,11 @@
             torch.Tensor: indices on the cuda_partial_weight.
         """
         ids = ids.cuda()
-<<<<<<< HEAD
+
         with record_function("(zhg) get unique indices"):
             chunk_id_set = set()
             chunk_counter = dict()
             # unique(IMT(ids)) -> chunk ids
-=======
-        with record_function("(zhg) categorize indices"):
-            chunk_id_set = set()
-            # unique(IMT(ids)) -> chunk ids 
->>>>>>> 5062f1cf
             # self.IMT_Embedding(ids)
 
             chunk_id_set = torch.unique(self.IMP_chunkid_Embedding(ids))
@@ -198,10 +174,8 @@
                 f"please increase cuda_chunk_num and chunk_size or shrink batch size"
             self.evict_backlist = chunk_id_set
 
-<<<<<<< HEAD
+
         with record_function("(zhg) get cpu chunk indices"):
-=======
->>>>>>> 5062f1cf
             # #input_id / moving chunk size
             input_id_percent_in_load_chunk = 0
             # move chunk_id_set to CUDA
