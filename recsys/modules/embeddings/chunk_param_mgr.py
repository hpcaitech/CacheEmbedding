import numpy as np
import torch
from torch.profiler import record_function
from typing import List, Optional
from contexttimer import Timer


class ChunkParamMgr(object):
    """
    Manage Weights in Chunk on CPU and CUDA memory.
    CPU maintains a replica of the original weight. CUDA maintains a subset of weight chunks used in the comming computation.
    During training, GPU needs to admit/evict chunks.
    """

    def __init__(self,
                 weight: torch.Tensor,
                 chunk_size: int = 16 * 1024 * 1024,
                 cuda_chunk_num: int = 0,
                 *args,
                 **kwargs) -> None:
        self.chunk_size = chunk_size
        self.num_embeddings, self.embedding_dim = weight.shape
        self.cuda_chunk_num = cuda_chunk_num
        self._cuda_available_chunk_num = cuda_chunk_num

        self.elem_size_in_byte = weight.element_size()

        self.cuda_partial_weight = torch.nn.Parameter(
            torch.zeros(cuda_chunk_num * chunk_size, self.embedding_dim, device=torch.cuda.current_device()))

        self.chunk_num = (self.num_embeddings + chunk_size - 1) // chunk_size

        if weight.device.type == 'cuda':
            weight = weight.cpu()

        # Padding the weight to handle cases where `num_embeddings` is not divisible by chunk_size
        mod = weight.shape[0] % chunk_size
        if mod > 0:
            with torch.no_grad():
                padding = torch.zeros(chunk_size - mod, weight.shape[1], device=weight.device, dtype=weight.dtype)
                weight = torch.cat([weight, padding], dim=0)

        # pin memory cpu for higher CPU-GPU copy bandwidth
        self.cpu_weight = weight.contiguous().pin_memory()

        # IndexMappingTable (IMP): implemented with two lists.
        # id-> chunk_id and id -> offset_in_chunk
        # It is a static table build by reorder and never changes during training

        # id -> chunk_id
        self.IMP_chunkid = torch.arange(self.num_embeddings, dtype=torch.long,
                                        device=torch.cuda.current_device()).unsqueeze(1)
        # id -> offset_in_chunk
        self.IMP_offsetinchunk = torch.arange(self.num_embeddings, dtype=torch.long,
                                              device=torch.cuda.current_device()).unsqueeze(1)

        # CachedChunkTable: dict(slot_idx, (chunk_id, offset)), slot_ids is the offset in Tensor self.cuda_partial_weight
        self.cached_chunk_table = torch.empty(cuda_chunk_num, 2, device=torch.cuda.current_device(),
                                              dtype=torch.long).fill_(-1)

        # chunk_id, slot_offset. slot_offset is the offset in chunk, -1 means chunk_id not in CUDA.
        self.CCT = torch.zeros(self.chunk_num, 1, device=torch.cuda.current_device(), dtype=torch.long).fill_(-1)

        self.evict_backlist = torch.tensor([], device=torch.cuda.current_device())

        self.num_hits_history = []
        self.num_miss_history = []
        self.num_write_back_history = []
        self.input_id_percent_in_load_chunk = []
        self._reset_comm_stats()

    def cpu_weight_chunk(self, chunk_id: int) -> torch.Tensor:
        """
        access a chunk of CPU weight.

        Args:
            chunk_id (int): chunk id

        Returns:
            torch.Tensor: a piece of memory in CPU weight corresponding to chunk id's payload. The tensor is 1-D.
        """

        return self.cpu_weight.data.view(-1).narrow(0,
                                                    int(chunk_id) * self.chunk_size * self.embedding_dim,
                                                    self.chunk_size * self.embedding_dim).view(
                                                        self.chunk_size, self.embedding_dim)

    @property
    def cuda_available_chunk_num(self):
        return self._cuda_available_chunk_num

    @torch.no_grad()
    def reorder(self, ids_freq_mapping: Optional[List[int]] = None, warmup_ratio=0.7):
        """reorder the cpu_weight according to ids' frequency in dataset before training.
        Also Build the IndexMappingTable, aka index_mapping_table.
        Execute only once before training.
        Args:
            ids_freq_mapping (List[int]): a list, idx is id number, value is freq. if None no reorder
            warmup_ratio (float): the amount of chunks preloaded in cuda cache
        """
        if ids_freq_mapping is not None:
            tmp_idx = torch.argsort(torch.from_numpy(ids_freq_mapping).cuda(), descending=True)
            sorted_idx = torch.argsort(tmp_idx)
        else:
            sorted_idx = torch.arange(self.num_embeddings, device=torch.cuda.current_device(), dtype=torch.long)

        divs = torch.div(sorted_idx, self.chunk_size, rounding_mode='floor').unsqueeze(1)
        mods = torch.remainder(sorted_idx, self.chunk_size).unsqueeze(1)

        self.IMP_chunkid.data.copy_(divs)
        self.IMP_offsetinchunk.data.copy_(mods)

        # TODO() The following code will allocate extra CUDA memory. preload_chunk_num * chunks.
        # As cuda_partial_weight is very big. You may not have that much available memory!
        # Warmup the cuda cache by moving high freq chunks (lowest chunk id) to cuda
        preload_chunk_num = int(np.ceil(self.cuda_chunk_num * warmup_ratio))
        if preload_chunk_num > 0:
            with Timer() as timer:
                # extract chunks from cpu weight
                preload_chunk_ids = torch.arange(preload_chunk_num)
                preload_chunks = self.cpu_weight.view(self.chunk_num, -1).index_select(0, preload_chunk_ids).cuda()

                # move chunks to cuda cache
                preload_slot_ids = preload_chunk_ids.cuda()
                self.cuda_partial_weight.view(self.cuda_chunk_num, -1).index_copy_(0, preload_slot_ids, preload_chunks)

                # update auxiliary info
                slot_offsets = preload_slot_ids.unsqueeze(1) * self.chunk_size
                self.cached_chunk_table[preload_slot_ids] = torch.cat([preload_slot_ids.unsqueeze(1), slot_offsets],
                                                                      dim=1)
                self.CCT[preload_slot_ids] = slot_offsets
                self._cuda_available_chunk_num -= preload_chunk_num
            print(f'Cache warmup finished cost {timer.elapsed} sec.')

    def flush(self):
        """flush all CUDA chunks to CPU.
        The function is usually called after training finished.
        """
        slots = torch.nonzero(self.cached_chunk_table[:, 0] > -1).squeeze(1)
        chunk_ids = self.cached_chunk_table[slots, 0]
        chunks = self.cuda_partial_weight.view(self.cuda_chunk_num, -1).index_select(0, slots).cpu()
        self.cpu_weight.view(self.chunk_num, -1).index_copy_(0, chunk_ids.cpu(), chunks)
        self.cached_chunk_table[:, 0].index_fill_(0, slots, -1)
        self.CCT.squeeze(1).index_fill_(0, chunk_ids, -1)
        self._cuda_available_chunk_num += slots.numel()

        assert self._cuda_available_chunk_num == self.cuda_chunk_num
        assert torch.all(self.CCT == -1).item()
        assert torch.all(self.cached_chunk_table[:, 0] == -1).item()

    def print_comm_stats(self):
        if self._cuda_to_cpu_numel > 0:
            print(
                f"CUDA->CPU BWD {self._cuda_to_cpu_numel * self.elem_size_in_byte / 1e6 / self._cuda_to_cpu_elapse} MB/s {self._cuda_to_cpu_numel / 1e6} M elem"
            )
        if self._cpu_to_cuda_numel > 0:
            print(
                f"CPU->CUDA BWD {self._cpu_to_cuda_numel * self.elem_size_in_byte / 1e6 / self._cpu_to_cuda_elpase} MB/s {self._cpu_to_cuda_numel / 1e6} M elem"
            )

    @torch.no_grad()
    def _id_to_cached_cuda_id(self, ids: torch.Tensor) -> torch.Tensor:
        """
        convert ids to indices in self.partial_cuda_weight.
        Implemented with parallel operations on GPU.

        Args:
            ids (torch.Tensor): ids from the dataset

        Returns:
            torch.Tensor: contains indices in self.partial_cuda_weight
        """
        ids = ids.view(-1)
        chunk_ids = self.IMP_chunkid.index_select(0, ids)
        offset_in_chunks = self.IMP_offsetinchunk.index_select(0, ids)
        ret = self.CCT.index_select(0, chunk_ids.view(-1)) + offset_in_chunks
        return ret

    @torch.no_grad()
    def prepare_ids(self, ids: torch.Tensor) -> torch.Tensor:
        """
        move the chunks w.r.t. ids into CUDA memory

        Args:
            ids (torch.Tensor): the ids to be computed
        Returns:
            torch.Tensor: indices on the cuda_partial_weight.
        """
        with record_function("(zhg) get unique indices"):
            # unique(IMT(ids)) -> chunk ids
            chunk_id_set = torch.unique(self.IMP_chunkid.index_select(0, ids))

            assert len(chunk_id_set) <= self.cuda_chunk_num, \
                f"the input indices pull {len(chunk_id_set)} chunks, " \
                f"which is larger than the presented {self.cuda_chunk_num}, " \
                f"please increase cuda_chunk_num and chunk_size or shrink batch size"
            self.evict_backlist = chunk_id_set

        with record_function("(zhg) get cpu chunk indices"):
            cpu_chunk_id_list = chunk_id_set[torch.isin(chunk_id_set, self.cached_chunk_table[:, 0], invert=True)]

        self.num_hits_history.append(len(chunk_id_set) - len(cpu_chunk_id_list))
        self.num_miss_history.append(len(cpu_chunk_id_list))
        self.num_write_back_history.append(0)

        # move sure the cuda chunk will not be evicted!
        with record_function("(zhg) cache update"):
            self._prepare_chunks_on_cuda(cpu_chunk_id_list)

        self.evict_backlist = torch.tensor([], device=chunk_id_set.device, dtype=chunk_id_set.dtype)
        # new ids chunk_offset + offset_in_chunk
        with record_function("(zhg) embed idx -> cache chunk id"):
            mapped_ids = self._id_to_cached_cuda_id(ids).view(ids.shape)
        return mapped_ids

    def _reset_comm_stats(self):
        self._cpu_to_cuda_numel = 0
        self._cpu_to_cuda_elpase = 0
        self._cuda_to_cpu_elapse = 0
        self._cuda_to_cpu_numel = 0

    def _chunk_in_cuda(self, chunk_id: int) -> bool:
        return self.CCT[chunk_id] != -1

    @torch.no_grad()
    def _prepare_chunks_on_cuda(self, chunk_ids: torch.Tensor) -> None:
        """prepare chunks in chunk_ids on CUDA memory
        Args:
            chunk_ids (torch.Tensor): the chunks to be placed on CUDA
        """
        evict_num = chunk_ids.numel() - self.cuda_available_chunk_num
        if evict_num > 0:
            with Timer() as timer:
                mask = torch.isin(self.cached_chunk_table[:, 0], self.evict_backlist)
                buf = self.cached_chunk_table[mask, 0].clone()
                idx = torch.nonzero(mask).squeeze(1)

                self.cached_chunk_table[:, 0].index_fill_(0, idx, -2)
                evict_slot_ids = torch.argsort(self.cached_chunk_table[:, 0], descending=True)[:evict_num]
                self.cached_chunk_table[:, 0].index_copy_(0, idx, buf)

                evict_info = self.cached_chunk_table[evict_slot_ids]

<<<<<<< HEAD
                chunks = self.cuda_partial_weight.view(self.cuda_chunk_num, -1).index_select(0, evict_slot_ids).cpu()
                self.cpu_weight.view(self.chunk_num, -1).index_copy_(0, evict_info[:, 0].cpu(), chunks)
                self.cached_chunk_table[:, 0].index_fill_(0, evict_slot_ids, -1)
                self.CCT.squeeze(1).index_fill_(0, evict_info[:, 0], -1)
                self._cuda_available_chunk_num += evict_num
            self._cuda_to_cpu_elapse += timer.elapsed
            weight_size = chunks.numel()
=======
                # TODO() allocate tmp memory on CPU and copy chunks on CUDA to CPU.
                tmp_cuda_chunks = self.cuda_partial_weight.view(self.cuda_chunk_num, -1).index_select(0, evict_slot_ids)
                tmp_cpu_chunks = torch.empty_like(tmp_cuda_chunks, device='cpu', pin_memory=True)
                tmp_cpu_chunks.copy_(tmp_cuda_chunks)
                self.cpu_weight.view(self.chunk_num, -1).index_copy_(0, evict_info[:, 0].cpu(), tmp_cpu_chunks)
                self.cached_chunk_table[:, 0].index_fill_(0, evict_slot_ids, -1)
                self.CCT.squeeze(1).index_fill_(0, evict_info[:, 0], -1)
                self._cuda_available_chunk_num += evict_num

                weight_size = tmp_cpu_chunks.numel()
            self._cuda_to_cpu_elapse += timer.elapsed
>>>>>>> 116a1a2b
            self._cuda_to_cpu_numel += weight_size
            print(f"evict embedding weight: {weight_size*self.elem_size_in_byte/1e6:.2f} MB")

        with Timer() as timer:
            slots = torch.nonzero(self.cached_chunk_table[:, 0] == -1).squeeze(1)[:chunk_ids.numel()]
<<<<<<< HEAD
=======
            # Here also allocate extra memory on CUDA. #chunk_ids * chunk.
>>>>>>> 116a1a2b
            chunks = self.cpu_weight.view(self.chunk_num, -1).index_select(0, chunk_ids.cpu()).cuda()
            self.cuda_partial_weight.view(self.cuda_chunk_num, -1).index_copy_(0, slots, chunks)
            slot_offsets = slots * self.chunk_size
            self.cached_chunk_table[slots, 0] = chunk_ids
            self.cached_chunk_table[slots, 1] = slot_offsets
            self.CCT.squeeze(1).index_copy_(0, chunk_ids, slot_offsets)
            self._cuda_available_chunk_num -= chunk_ids.numel()
        self._cpu_to_cuda_elpase += timer.elapsed
        weight_size = chunks.numel()
        self._cpu_to_cuda_numel += weight_size
        print(f"admit embedding weight: {weight_size*self.elem_size_in_byte/1e6:.2f} MB")

    def _evict(self) -> int:
        """
        evict one chunk from cuda to cpu.
        Returns: 
        (int) : the slot id be evicted.
        """
        mask = torch.logical_or(torch.isin(self.cached_chunk_table[:, 0], self.evict_backlist),
                                self.cached_chunk_table[:, 0] == -1)
        buf = self.cached_chunk_table[mask, 0].clone()
        idx = torch.nonzero(mask).squeeze(1)
        self.cached_chunk_table[:, 0].index_fill_(0, idx, -1)
        max_row, max_slot_id = torch.max(self.cached_chunk_table[:, 0], dim=0)

        max_chunk_id, max_offset = self.cached_chunk_table[max_slot_id]

        if max_chunk_id == -1:
            raise RuntimeError("Can not evict a chunk")

        max_chunk_id = max_chunk_id.item()
        # recover
        self.cached_chunk_table[:, 0].index_copy_(0, idx, buf)

        with Timer() as timer:
            cuda_tensor = torch.narrow(self.cuda_partial_weight.view(-1), 0, max_offset * self.embedding_dim,
                                       self.chunk_size * self.embedding_dim).view(self.chunk_size, self.embedding_dim)
            self.cpu_weight_chunk(max_chunk_id).data.copy_(cuda_tensor)

        # update CCT, min_slot_id is evicted from cuda
        self.cached_chunk_table[max_slot_id, 0] = -1

        self.CCT[max_chunk_id] = -1

        self._cuda_available_chunk_num += 1

        self._cuda_to_cpu_numel += self.chunk_size * self.embedding_dim
        self._cuda_to_cpu_elapse += timer.elapsed
        # self.num_write_back_history[-1] += 1
        return max_slot_id

    def _find_free_cuda_slot(self) -> int:
        if self._cuda_available_chunk_num == 0:
            return -1
        candidates = torch.nonzero(self.cached_chunk_table[:, 0] == -1).squeeze(1)
        return candidates[0].item()

    @torch.no_grad()
    def _admit(self, chunk_id: int):
        """
        move in chunk_id to CUDA

        Args:
            chunk_id (int): the id of chunk to be moved in
        """
        # find a free slot in partial cuda weight
        slot_id = self._find_free_cuda_slot()

        if slot_id == -1:
            # evict one chunk
            slot_id = self._evict()

        slot_offset = slot_id * self.chunk_size
        # copy payload from cpu to cuda
        with Timer() as timer:
            cuda_tensor = torch.narrow(self.cuda_partial_weight.view(-1), 0, slot_offset * self.embedding_dim,
                                       self.chunk_size * self.embedding_dim).view(self.chunk_size, self.embedding_dim)
            cuda_tensor.data.copy_(self.cpu_weight_chunk(chunk_id))

        # update the CCT
        self.cached_chunk_table[slot_id].data.copy_(
            torch.tensor((chunk_id, slot_offset), device=torch.cuda.current_device(), dtype=torch.float32))
        self.CCT[chunk_id] = slot_offset

        self._cuda_available_chunk_num -= 1

        self._cpu_to_cuda_numel += self.chunk_size * self.embedding_dim
        self._cpu_to_cuda_elpase += timer.elapsed<|MERGE_RESOLUTION|>--- conflicted
+++ resolved
@@ -241,15 +241,6 @@
 
                 evict_info = self.cached_chunk_table[evict_slot_ids]
 
-<<<<<<< HEAD
-                chunks = self.cuda_partial_weight.view(self.cuda_chunk_num, -1).index_select(0, evict_slot_ids).cpu()
-                self.cpu_weight.view(self.chunk_num, -1).index_copy_(0, evict_info[:, 0].cpu(), chunks)
-                self.cached_chunk_table[:, 0].index_fill_(0, evict_slot_ids, -1)
-                self.CCT.squeeze(1).index_fill_(0, evict_info[:, 0], -1)
-                self._cuda_available_chunk_num += evict_num
-            self._cuda_to_cpu_elapse += timer.elapsed
-            weight_size = chunks.numel()
-=======
                 # TODO() allocate tmp memory on CPU and copy chunks on CUDA to CPU.
                 tmp_cuda_chunks = self.cuda_partial_weight.view(self.cuda_chunk_num, -1).index_select(0, evict_slot_ids)
                 tmp_cpu_chunks = torch.empty_like(tmp_cuda_chunks, device='cpu', pin_memory=True)
@@ -261,16 +252,12 @@
 
                 weight_size = tmp_cpu_chunks.numel()
             self._cuda_to_cpu_elapse += timer.elapsed
->>>>>>> 116a1a2b
             self._cuda_to_cpu_numel += weight_size
             print(f"evict embedding weight: {weight_size*self.elem_size_in_byte/1e6:.2f} MB")
 
         with Timer() as timer:
             slots = torch.nonzero(self.cached_chunk_table[:, 0] == -1).squeeze(1)[:chunk_ids.numel()]
-<<<<<<< HEAD
-=======
             # Here also allocate extra memory on CUDA. #chunk_ids * chunk.
->>>>>>> 116a1a2b
             chunks = self.cpu_weight.view(self.chunk_num, -1).index_select(0, chunk_ids.cpu()).cuda()
             self.cuda_partial_weight.view(self.cuda_chunk_num, -1).index_copy_(0, slots, chunks)
             slot_offsets = slots * self.chunk_size
